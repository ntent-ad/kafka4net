﻿using System;
using System.Collections.Generic;
using System.Linq;
using System.Reactive.Concurrency;
using System.Reactive.Linq;
using System.Reactive.Subjects;
using System.Threading;
using System.Threading.Tasks;
using System.Threading.Tasks.Dataflow;
using kafka4net.Utils;

namespace kafka4net
{
    public class Producer
    {
        private static readonly ILogger _log = Logger.GetLogger();

        public readonly ProducerConfiguration Configuration;
        public string Topic { get { return Configuration.Topic; } }
        public Cluster Cluster { get { return _cluster; } }

        public Action<Message[]> OnTempError;
        public Action<Exception, Message[]> OnPermError;
        public Action<Message[]> OnShutdownDirty;
        public Action<Message[]> OnSuccess;

        //public MessageCodec Codec = MessageCodec.CodecNone;
        private Task _sendLoopTask;
        private readonly Subject<Message> _sendMessagesSubject;
        private readonly Cluster _cluster;

        // cancellation token used to notify all producer components to stop.
        private readonly CancellationTokenSource _cancellation = new CancellationTokenSource();

        // the _allPartitionQueues dictionary contains queues for all of the "PartitionBatches" indexed by topic/partition. 
        // the sending loop will send out of these queues as quickly as possible, however when there is an issue with 
        // sending, these queues will back up. Note that it ispossible when some partitions work and some are recovering abd backed up.
        // TODO: the Queue in here needs to eventually be wrapped with logic to have size bounds
        private readonly Dictionary<int,PartitionQueueInfo> _allPartitionQueues = new Dictionary<int, PartitionQueueInfo>();

        public Producer(Cluster cluster, ProducerConfiguration producerConfiguration)
        {
            Configuration = producerConfiguration;
            _cluster = cluster;

            _sendMessagesSubject = new Subject<Message>();
        }

        /// <summary>
        /// 
        /// </summary>
        /// <param name="seedBrokers">Comma separated list of seed brokers. Port numbers are optional.
        /// <example>192.168.56.10,192.168.56.20:8081,broker3.local.net:8181</example>
        /// </param>
        /// <param name="producerConfiguration"></param>
        public Producer(string seedBrokers, ProducerConfiguration producerConfiguration)
            : this(new Cluster(seedBrokers), producerConfiguration) { }


        public async Task ConnectAsync()
        {
<<<<<<< HEAD
            if (_cluster.State != Cluster.ClusterState.Connected)
                await _cluster.ConnectAsync();


            // Buffered Observable Notifies on "release" of a batch to send.
            var bufferedBatches = _sendMessagesSubject
                .AsObservable()
                .Buffer(TimeSpan.FromSeconds(5), 10)
                .Do(_ => { /* TODO: Notify of batch delivered */});

            // get all of the partitions for this topic. Allows the MessagePartitioner to select a partition.
            var topicPartitions = await _cluster.GetOrFetchMetaForTopicAsync(Configuration.Topic);

            // topic partition batches takes a single batch, flattens it back out, and groups by topic and partition.
            // this observable broadcasts "TopicPartitionMessageBatches" into the send buffer which then is pull-based for the sender loop.
            var topicPartitionBatches = bufferedBatches
                .Select(batchMessages => batchMessages.GroupBy(m => Configuration.Partitioner.GetMessagePartition(m, topicPartitions)));


            // this subscription takes the incoming stream of sent messages and adds them to the appropriate queue for sending.
            topicPartitionBatches.Subscribe(partitionGroupedBatches =>
=======
            await await _cluster.Scheduler.Ask(async () =>
>>>>>>> 2a6facf5
            {
                await _cluster.ConnectAsync();

                // Recovery: subscribe to partition offline/online events
                _cluster.PartitionStateChanges.
                    Where(p => p.Item1 == Configuration.Topic).
                    Synchronize(_allPartitionQueues).
                    Subscribe(p =>
                    {
                        PartitionQueueInfo queue;
                        if (!_allPartitionQueues.TryGetValue(p.Item2, out queue))
                        {
                            queue = new PartitionQueueInfo {Partition = p.Item2};
                            _allPartitionQueues.Add(p.Item2, queue);
                        }
                        queue.IsOnline = p.Item3 == ErrorCode.NoError;
                        Monitor.Pulse(_allPartitionQueues);

                        if (_log.IsDebugEnabled)
                        {
                            _log.Debug("Detected change in topic/partition '{0}'/{1}/{2}. Triggered queue event", Configuration.Topic, p.Item2, p.Item3);
                        }
                    });

                // get all of the partitions for this topic. Allows the MessagePartitioner to select a partition.
                var topicPartitions = await _cluster.GetOrFetchMetaForTopicAsync(Configuration.Topic);
                _log.Debug("Producer found {0} partitions for '{1}'", topicPartitions.Length, Configuration.Topic);

                _sendMessagesSubject.
                    ObserveOn(_cluster.Scheduler).
                    Do(msg => msg.PartitionId = Configuration.Partitioner.GetMessagePartition(msg, topicPartitions).Id).
                    GroupBy(m => m.PartitionId).
                    Subscribe(part =>
                    {
                        PartitionQueueInfo queue;
                        lock (_allPartitionQueues)
                        {
                            // partition queue might be created if metadata broadcast fired already
                            if (!_allPartitionQueues.TryGetValue(part.Key, out queue))
                            {
                                queue = new PartitionQueueInfo { Partition = part.Key };
                                _allPartitionQueues.Add(part.Key, queue);
                            }
                            queue.IsOnline = topicPartitions.First(p => p.Id == part.Key).ErrorCode == ErrorCode.NoError;
                        }

                        part.
                            // TODO: buffer incoming messages, because configuration means incoming characteristics?
                            Buffer(Configuration.BatchFlushTime, Configuration.BatchFlushSize).
                            Where(b => b.Count > 0).
                            Synchronize(_allPartitionQueues).
                            Do(batch =>
                            {
                                queue.Queue.Enqueue(batch.ToArray());
                                if (_log.IsDebugEnabled)
                                    _log.Debug("Enqueued batch of size {0} for topic '{1}' partition {2}", batch.Count, Configuration.Topic, part.Key);
                            }).
                            // After batch enqueued, send wake up sygnal to sending queue
                            Subscribe(_ =>
                                {
                                    lock (_allPartitionQueues)
                                        Monitor.Pulse(_allPartitionQueues);
                                },
                                e => _log.Error(e, "Error in batch pipeline. Partition {0}", part.Key),
                                () => _log.Debug("Batch pipeline complete. Partition {0}", part.Key)
                            );

                        _log.Debug("{0} added new partition queue", this);
                    }, e => _log.Fatal(e, "Error in message processing pipeline"),
                    () => _log.Debug("Message processing pipeline complete")
                );

                // start the send loop task
                _sendLoopTask = Task.Run((Func<Task>)SendLoop).
                    ContinueWith(t =>
                    {
                        if (t.IsFaulted)
                            _log.Fatal(t.Exception, "SendLoop failed");
                        else
                            _log.Debug("SendLoop complete with status: {0}", t.Status);
                    });
            });
        }

        public void Send(Message msg)
        {
            if (_cancellation.IsCancellationRequested)
                throw new Exception("Cannot send messages after producer is canceled / closed.");
                
            _sendMessagesSubject.OnNext(msg);

        }

        public async Task Close(TimeSpan timeout)
        {
            _log.Debug("Closing...");
            // mark the cancellation token to cause the sending to finish up and don't allow any new messages coming in.
            _cancellation.Cancel();
            
            // complete the incoming message stream
            _sendMessagesSubject.OnCompleted();

            // trigger send loop to exit
            lock(_allPartitionQueues)
            {
                Monitor.Pulse(_allPartitionQueues);
            }
            
            // wait for sending to complete 
            await _sendLoopTask.ConfigureAwait(false);

            _log.Info("Close complete");
        }

        /// <summary>
        /// Note that this function is scheduled on TaskPool, because it uses Monitor.Wait and would block if ran on scheduler thread
        /// </summary>
        /// <returns></returns>
        async Task SendLoop()
        {
            _log.Debug("Starting SendLoop for {0}", this);

            while (true)
            {
                PartitionQueueInfo[] queuesToBeSent;
                var partsMeta = await await _cluster.Scheduler.Ask(() => _cluster.GetOrFetchMetaForTopicAsync(Configuration.Topic));
                
                lock (_allPartitionQueues)
                {
                    if (_allPartitionQueues.Values.All(q => !q.IsReadyForServing))
                    {
                        // TODO: bug: if messages are accumulating in buffer, this will quit. Wait for buffer drainage
                        if (_cancellation.Token.IsCancellationRequested)
                        {
                            _log.Debug("Cancel detected. Quitting SendLoop");
                            break;
                        }
                        _log.Debug("Waiting for queue event {0}", Configuration.Topic);
                        Monitor.Wait(_allPartitionQueues);
                        _log.Debug("Got queue event {0}", Configuration.Topic);
                    }
                    else
                    {
                        if(_log.IsDebugEnabled)
                            _log.Debug("There are batches in queues, continue working");
                    }

                    queuesToBeSent = _allPartitionQueues.Values.
                        Where(q => q.IsReadyForServing).
                        ToArray();

                    _log.Debug("queuesToBeSent.Length {0}", queuesToBeSent.Length);

                    if(queuesToBeSent.Length == 0)
                        continue;

                    // while sill in lock, mark queues as in-progress to skip sending in next iteration
                    _log.Debug("Locking queues: '{0}'/[{1}]", Configuration.Topic, string.Join(",", queuesToBeSent.Select(q => q.Partition)));
                    queuesToBeSent.ForEach(q => q.InProgress = true);
                }

                //
                // Do sending outside of _allPartitionQueues lock
                //

                try
                {
                    var sendTasks = queuesToBeSent.
                        Select(q => new { partsMeta.First(m => m.Id == q.Partition).Leader, Queue = q }).
                        // leader,queue -> leader,queue[]
                        GroupBy(q => q.Leader, (i, queues) => new { Leader = i, Queues = queues.Select(q1 => q1.Queue).ToArray() }).
                        Select(queues => new { queues.Leader, queues.Queues, Messages = queues.Queues.SelectMany(q => q.Queue.Peek()) }).
                        Select(async brokerBatch =>
                        {
                            try
                            {
                                // TODO: freeze permanent errors and throw consumer exceptions upon sending to perm error partition
                                var response = await _cluster.SendBatchAsync(brokerBatch.Leader, brokerBatch.Messages, this);
                                
                                // some errors, figure out which batches to dismiss from queues
                                var failedResponsePartitions = new HashSet<int>(
                                    response.Topics.
                                    Where(t => t.TopicName == Configuration.Topic). // should contain response only for our topic, but just in case...
                                    SelectMany(t => t.Partitions).
                                    Where(p => p.ErrorCode != ErrorCode.NoError).
                                    Select(p => p.Partition)
                                );
                                var successPartitionQueues = brokerBatch.Queues.
                                    Where(q => !failedResponsePartitions.Contains(q.Partition)).
                                    ToArray();

                                Message[] successMessages;
                                lock (_allPartitionQueues)
                                {
                                    successMessages = successPartitionQueues.SelectMany(q => q.Queue.Dequeue()).ToArray();
                                }

                                if (OnSuccess != null && successMessages.Length != 0)
                                    OnSuccess(successMessages);
                            }
                            catch (Exception e)
                            {
                                _log.Debug(e, "Exception while sending batch to topic '{0}' BrokerId {1}", Configuration.Topic, brokerBatch.Leader);
                            }
                        });

                    await Task.WhenAll(sendTasks);
                }
                finally
                {
                    lock (_allPartitionQueues)
                    {
                        queuesToBeSent.ForEach(q => q.InProgress = false);

                        if (_log.IsDebugEnabled)
                            _log.Debug("Unlocked queue '{0}'/{1}", Configuration.Topic, string.Join(",", queuesToBeSent.Select(q => q.Partition)));
                    }
                }
            }
        }

        public override string ToString()
        {
            return string.Format("'{0}' Batch flush time: {1} Batch flush size: {2}", Topic, Configuration.BatchFlushTime, Configuration.BatchFlushSize);
        }

        class PartitionQueueInfo
        {
            public readonly Queue<Message[]> Queue = new Queue<Message[]>();
            public int Partition;
            public bool InProgress;
            public bool IsOnline;

            public bool IsReadyForServing { get { return !InProgress && IsOnline && Queue.Count > 0; } }
        }
    }
}
<|MERGE_RESOLUTION|>--- conflicted
+++ resolved
@@ -1,323 +1,300 @@
-﻿using System;
-using System.Collections.Generic;
-using System.Linq;
-using System.Reactive.Concurrency;
-using System.Reactive.Linq;
-using System.Reactive.Subjects;
-using System.Threading;
-using System.Threading.Tasks;
-using System.Threading.Tasks.Dataflow;
-using kafka4net.Utils;
-
-namespace kafka4net
-{
-    public class Producer
-    {
-        private static readonly ILogger _log = Logger.GetLogger();
-
-        public readonly ProducerConfiguration Configuration;
-        public string Topic { get { return Configuration.Topic; } }
-        public Cluster Cluster { get { return _cluster; } }
-
-        public Action<Message[]> OnTempError;
-        public Action<Exception, Message[]> OnPermError;
-        public Action<Message[]> OnShutdownDirty;
-        public Action<Message[]> OnSuccess;
-
-        //public MessageCodec Codec = MessageCodec.CodecNone;
-        private Task _sendLoopTask;
-        private readonly Subject<Message> _sendMessagesSubject;
-        private readonly Cluster _cluster;
-
-        // cancellation token used to notify all producer components to stop.
-        private readonly CancellationTokenSource _cancellation = new CancellationTokenSource();
-
-        // the _allPartitionQueues dictionary contains queues for all of the "PartitionBatches" indexed by topic/partition. 
-        // the sending loop will send out of these queues as quickly as possible, however when there is an issue with 
-        // sending, these queues will back up. Note that it ispossible when some partitions work and some are recovering abd backed up.
-        // TODO: the Queue in here needs to eventually be wrapped with logic to have size bounds
-        private readonly Dictionary<int,PartitionQueueInfo> _allPartitionQueues = new Dictionary<int, PartitionQueueInfo>();
-
-        public Producer(Cluster cluster, ProducerConfiguration producerConfiguration)
-        {
-            Configuration = producerConfiguration;
-            _cluster = cluster;
-
-            _sendMessagesSubject = new Subject<Message>();
-        }
-
-        /// <summary>
-        /// 
-        /// </summary>
-        /// <param name="seedBrokers">Comma separated list of seed brokers. Port numbers are optional.
-        /// <example>192.168.56.10,192.168.56.20:8081,broker3.local.net:8181</example>
-        /// </param>
-        /// <param name="producerConfiguration"></param>
-        public Producer(string seedBrokers, ProducerConfiguration producerConfiguration)
-            : this(new Cluster(seedBrokers), producerConfiguration) { }
-
-
-        public async Task ConnectAsync()
-        {
-<<<<<<< HEAD
-            if (_cluster.State != Cluster.ClusterState.Connected)
-                await _cluster.ConnectAsync();
-
-
-            // Buffered Observable Notifies on "release" of a batch to send.
-            var bufferedBatches = _sendMessagesSubject
-                .AsObservable()
-                .Buffer(TimeSpan.FromSeconds(5), 10)
-                .Do(_ => { /* TODO: Notify of batch delivered */});
-
-            // get all of the partitions for this topic. Allows the MessagePartitioner to select a partition.
-            var topicPartitions = await _cluster.GetOrFetchMetaForTopicAsync(Configuration.Topic);
-
-            // topic partition batches takes a single batch, flattens it back out, and groups by topic and partition.
-            // this observable broadcasts "TopicPartitionMessageBatches" into the send buffer which then is pull-based for the sender loop.
-            var topicPartitionBatches = bufferedBatches
-                .Select(batchMessages => batchMessages.GroupBy(m => Configuration.Partitioner.GetMessagePartition(m, topicPartitions)));
-
-
-            // this subscription takes the incoming stream of sent messages and adds them to the appropriate queue for sending.
-            topicPartitionBatches.Subscribe(partitionGroupedBatches =>
-=======
-            await await _cluster.Scheduler.Ask(async () =>
->>>>>>> 2a6facf5
-            {
-                await _cluster.ConnectAsync();
-
-                // Recovery: subscribe to partition offline/online events
-                _cluster.PartitionStateChanges.
-                    Where(p => p.Item1 == Configuration.Topic).
-                    Synchronize(_allPartitionQueues).
-                    Subscribe(p =>
-                    {
-                        PartitionQueueInfo queue;
-                        if (!_allPartitionQueues.TryGetValue(p.Item2, out queue))
-                        {
-                            queue = new PartitionQueueInfo {Partition = p.Item2};
-                            _allPartitionQueues.Add(p.Item2, queue);
-                        }
-                        queue.IsOnline = p.Item3 == ErrorCode.NoError;
-                        Monitor.Pulse(_allPartitionQueues);
-
-                        if (_log.IsDebugEnabled)
-                        {
-                            _log.Debug("Detected change in topic/partition '{0}'/{1}/{2}. Triggered queue event", Configuration.Topic, p.Item2, p.Item3);
-                        }
-                    });
-
-                // get all of the partitions for this topic. Allows the MessagePartitioner to select a partition.
-                var topicPartitions = await _cluster.GetOrFetchMetaForTopicAsync(Configuration.Topic);
-                _log.Debug("Producer found {0} partitions for '{1}'", topicPartitions.Length, Configuration.Topic);
-
-                _sendMessagesSubject.
-                    ObserveOn(_cluster.Scheduler).
-                    Do(msg => msg.PartitionId = Configuration.Partitioner.GetMessagePartition(msg, topicPartitions).Id).
-                    GroupBy(m => m.PartitionId).
-                    Subscribe(part =>
-                    {
-                        PartitionQueueInfo queue;
-                        lock (_allPartitionQueues)
-                        {
-                            // partition queue might be created if metadata broadcast fired already
-                            if (!_allPartitionQueues.TryGetValue(part.Key, out queue))
-                            {
-                                queue = new PartitionQueueInfo { Partition = part.Key };
-                                _allPartitionQueues.Add(part.Key, queue);
-                            }
-                            queue.IsOnline = topicPartitions.First(p => p.Id == part.Key).ErrorCode == ErrorCode.NoError;
-                        }
-
-                        part.
-                            // TODO: buffer incoming messages, because configuration means incoming characteristics?
-                            Buffer(Configuration.BatchFlushTime, Configuration.BatchFlushSize).
-                            Where(b => b.Count > 0).
-                            Synchronize(_allPartitionQueues).
-                            Do(batch =>
-                            {
-                                queue.Queue.Enqueue(batch.ToArray());
-                                if (_log.IsDebugEnabled)
-                                    _log.Debug("Enqueued batch of size {0} for topic '{1}' partition {2}", batch.Count, Configuration.Topic, part.Key);
-                            }).
-                            // After batch enqueued, send wake up sygnal to sending queue
-                            Subscribe(_ =>
-                                {
-                                    lock (_allPartitionQueues)
-                                        Monitor.Pulse(_allPartitionQueues);
-                                },
-                                e => _log.Error(e, "Error in batch pipeline. Partition {0}", part.Key),
-                                () => _log.Debug("Batch pipeline complete. Partition {0}", part.Key)
-                            );
-
-                        _log.Debug("{0} added new partition queue", this);
-                    }, e => _log.Fatal(e, "Error in message processing pipeline"),
-                    () => _log.Debug("Message processing pipeline complete")
-                );
-
-                // start the send loop task
-                _sendLoopTask = Task.Run((Func<Task>)SendLoop).
-                    ContinueWith(t =>
-                    {
-                        if (t.IsFaulted)
-                            _log.Fatal(t.Exception, "SendLoop failed");
-                        else
-                            _log.Debug("SendLoop complete with status: {0}", t.Status);
-                    });
-            });
-        }
-
-        public void Send(Message msg)
-        {
-            if (_cancellation.IsCancellationRequested)
-                throw new Exception("Cannot send messages after producer is canceled / closed.");
-                
-            _sendMessagesSubject.OnNext(msg);
-
-        }
-
-        public async Task Close(TimeSpan timeout)
-        {
-            _log.Debug("Closing...");
-            // mark the cancellation token to cause the sending to finish up and don't allow any new messages coming in.
-            _cancellation.Cancel();
-            
-            // complete the incoming message stream
-            _sendMessagesSubject.OnCompleted();
-
-            // trigger send loop to exit
-            lock(_allPartitionQueues)
-            {
-                Monitor.Pulse(_allPartitionQueues);
-            }
-            
-            // wait for sending to complete 
-            await _sendLoopTask.ConfigureAwait(false);
-
-            _log.Info("Close complete");
-        }
-
-        /// <summary>
-        /// Note that this function is scheduled on TaskPool, because it uses Monitor.Wait and would block if ran on scheduler thread
-        /// </summary>
-        /// <returns></returns>
-        async Task SendLoop()
-        {
-            _log.Debug("Starting SendLoop for {0}", this);
-
-            while (true)
-            {
-                PartitionQueueInfo[] queuesToBeSent;
-                var partsMeta = await await _cluster.Scheduler.Ask(() => _cluster.GetOrFetchMetaForTopicAsync(Configuration.Topic));
-                
-                lock (_allPartitionQueues)
-                {
-                    if (_allPartitionQueues.Values.All(q => !q.IsReadyForServing))
-                    {
-                        // TODO: bug: if messages are accumulating in buffer, this will quit. Wait for buffer drainage
-                        if (_cancellation.Token.IsCancellationRequested)
-                        {
-                            _log.Debug("Cancel detected. Quitting SendLoop");
-                            break;
-                        }
-                        _log.Debug("Waiting for queue event {0}", Configuration.Topic);
-                        Monitor.Wait(_allPartitionQueues);
-                        _log.Debug("Got queue event {0}", Configuration.Topic);
-                    }
-                    else
-                    {
-                        if(_log.IsDebugEnabled)
-                            _log.Debug("There are batches in queues, continue working");
-                    }
-
-                    queuesToBeSent = _allPartitionQueues.Values.
-                        Where(q => q.IsReadyForServing).
-                        ToArray();
-
-                    _log.Debug("queuesToBeSent.Length {0}", queuesToBeSent.Length);
-
-                    if(queuesToBeSent.Length == 0)
-                        continue;
-
-                    // while sill in lock, mark queues as in-progress to skip sending in next iteration
-                    _log.Debug("Locking queues: '{0}'/[{1}]", Configuration.Topic, string.Join(",", queuesToBeSent.Select(q => q.Partition)));
-                    queuesToBeSent.ForEach(q => q.InProgress = true);
-                }
-
-                //
-                // Do sending outside of _allPartitionQueues lock
-                //
-
-                try
-                {
-                    var sendTasks = queuesToBeSent.
-                        Select(q => new { partsMeta.First(m => m.Id == q.Partition).Leader, Queue = q }).
-                        // leader,queue -> leader,queue[]
-                        GroupBy(q => q.Leader, (i, queues) => new { Leader = i, Queues = queues.Select(q1 => q1.Queue).ToArray() }).
-                        Select(queues => new { queues.Leader, queues.Queues, Messages = queues.Queues.SelectMany(q => q.Queue.Peek()) }).
-                        Select(async brokerBatch =>
-                        {
-                            try
-                            {
-                                // TODO: freeze permanent errors and throw consumer exceptions upon sending to perm error partition
-                                var response = await _cluster.SendBatchAsync(brokerBatch.Leader, brokerBatch.Messages, this);
-                                
-                                // some errors, figure out which batches to dismiss from queues
-                                var failedResponsePartitions = new HashSet<int>(
-                                    response.Topics.
-                                    Where(t => t.TopicName == Configuration.Topic). // should contain response only for our topic, but just in case...
-                                    SelectMany(t => t.Partitions).
-                                    Where(p => p.ErrorCode != ErrorCode.NoError).
-                                    Select(p => p.Partition)
-                                );
-                                var successPartitionQueues = brokerBatch.Queues.
-                                    Where(q => !failedResponsePartitions.Contains(q.Partition)).
-                                    ToArray();
-
-                                Message[] successMessages;
-                                lock (_allPartitionQueues)
-                                {
-                                    successMessages = successPartitionQueues.SelectMany(q => q.Queue.Dequeue()).ToArray();
-                                }
-
-                                if (OnSuccess != null && successMessages.Length != 0)
-                                    OnSuccess(successMessages);
-                            }
-                            catch (Exception e)
-                            {
-                                _log.Debug(e, "Exception while sending batch to topic '{0}' BrokerId {1}", Configuration.Topic, brokerBatch.Leader);
-                            }
-                        });
-
-                    await Task.WhenAll(sendTasks);
-                }
-                finally
-                {
-                    lock (_allPartitionQueues)
-                    {
-                        queuesToBeSent.ForEach(q => q.InProgress = false);
-
-                        if (_log.IsDebugEnabled)
-                            _log.Debug("Unlocked queue '{0}'/{1}", Configuration.Topic, string.Join(",", queuesToBeSent.Select(q => q.Partition)));
-                    }
-                }
-            }
-        }
-
-        public override string ToString()
-        {
-            return string.Format("'{0}' Batch flush time: {1} Batch flush size: {2}", Topic, Configuration.BatchFlushTime, Configuration.BatchFlushSize);
-        }
-
-        class PartitionQueueInfo
-        {
-            public readonly Queue<Message[]> Queue = new Queue<Message[]>();
-            public int Partition;
-            public bool InProgress;
-            public bool IsOnline;
-
-            public bool IsReadyForServing { get { return !InProgress && IsOnline && Queue.Count > 0; } }
-        }
-    }
-}
+﻿using System;
+using System.Collections.Generic;
+using System.Linq;
+using System.Reactive.Concurrency;
+using System.Reactive.Linq;
+using System.Reactive.Subjects;
+using System.Threading;
+using System.Threading.Tasks;
+using System.Threading.Tasks.Dataflow;
+using kafka4net.Utils;
+
+namespace kafka4net
+{
+    public class Producer
+    {
+        private static readonly ILogger _log = Logger.GetLogger();
+
+        public readonly ProducerConfiguration Configuration;
+        public string Topic { get { return Configuration.Topic; } }
+        public Cluster Cluster { get { return _cluster; } }
+
+        public Action<Message[]> OnTempError;
+        public Action<Exception, Message[]> OnPermError;
+        public Action<Message[]> OnShutdownDirty;
+        public Action<Message[]> OnSuccess;
+
+        //public MessageCodec Codec = MessageCodec.CodecNone;
+        private Task _sendLoopTask;
+        private readonly Subject<Message> _sendMessagesSubject;
+        private readonly Cluster _cluster;
+
+        // cancellation token used to notify all producer components to stop.
+        private readonly CancellationTokenSource _cancellation = new CancellationTokenSource();
+
+        // the _allPartitionQueues dictionary contains queues for all of the "PartitionBatches" indexed by topic/partition. 
+        // the sending loop will send out of these queues as quickly as possible, however when there is an issue with 
+        // sending, these queues will back up. Note that it ispossible when some partitions work and some are recovering abd backed up.
+        // TODO: the Queue in here needs to eventually be wrapped with logic to have size bounds
+        private readonly Dictionary<int,PartitionQueueInfo> _allPartitionQueues = new Dictionary<int, PartitionQueueInfo>();
+
+        public Producer(Cluster cluster, ProducerConfiguration producerConfiguration)
+        {
+            Configuration = producerConfiguration;
+            _cluster = cluster;
+
+            _sendMessagesSubject = new Subject<Message>();
+        }
+
+        /// <summary>
+        /// 
+        /// </summary>
+        /// <param name="seedBrokers">Comma separated list of seed brokers. Port numbers are optional.
+        /// <example>192.168.56.10,192.168.56.20:8081,broker3.local.net:8181</example>
+        /// </param>
+        /// <param name="producerConfiguration"></param>
+        public Producer(string seedBrokers, ProducerConfiguration producerConfiguration)
+            : this(new Cluster(seedBrokers), producerConfiguration) { }
+
+
+        public async Task ConnectAsync()
+        {
+            await await _cluster.Scheduler.Ask(async () =>
+            {
+				if (_cluster.State != Cluster.ClusterState.Connected)
+	                await _cluster.ConnectAsync();
+
+                // Recovery: subscribe to partition offline/online events
+                _cluster.PartitionStateChanges.
+                    Where(p => p.Item1 == Configuration.Topic).
+                    Synchronize(_allPartitionQueues).
+                    Subscribe(p =>
+                    {
+                        PartitionQueueInfo queue;
+                        if (!_allPartitionQueues.TryGetValue(p.Item2, out queue))
+                        {
+                            queue = new PartitionQueueInfo {Partition = p.Item2};
+                            _allPartitionQueues.Add(p.Item2, queue);
+                        }
+                        queue.IsOnline = p.Item3 == ErrorCode.NoError;
+                        Monitor.Pulse(_allPartitionQueues);
+
+                        if (_log.IsDebugEnabled)
+                        {
+                            _log.Debug("Detected change in topic/partition '{0}'/{1}/{2}. Triggered queue event", Configuration.Topic, p.Item2, p.Item3);
+                        }
+                    });
+
+                // get all of the partitions for this topic. Allows the MessagePartitioner to select a partition.
+                var topicPartitions = await _cluster.GetOrFetchMetaForTopicAsync(Configuration.Topic);
+                _log.Debug("Producer found {0} partitions for '{1}'", topicPartitions.Length, Configuration.Topic);
+
+                _sendMessagesSubject.
+                    ObserveOn(_cluster.Scheduler).
+                    Do(msg => msg.PartitionId = Configuration.Partitioner.GetMessagePartition(msg, topicPartitions).Id).
+                    GroupBy(m => m.PartitionId).
+                    Subscribe(part =>
+                    {
+                        PartitionQueueInfo queue;
+                        lock (_allPartitionQueues)
+                        {
+                            // partition queue might be created if metadata broadcast fired already
+                            if (!_allPartitionQueues.TryGetValue(part.Key, out queue))
+                            {
+                                queue = new PartitionQueueInfo { Partition = part.Key };
+                                _allPartitionQueues.Add(part.Key, queue);
+                            }
+                            queue.IsOnline = topicPartitions.First(p => p.Id == part.Key).ErrorCode == ErrorCode.NoError;
+                        }
+
+                        part.
+                            // TODO: buffer incoming messages, because configuration means incoming characteristics?
+                            Buffer(Configuration.BatchFlushTime, Configuration.BatchFlushSize).
+                            Where(b => b.Count > 0).
+                            Synchronize(_allPartitionQueues).
+                            Do(batch =>
+                            {
+                                queue.Queue.Enqueue(batch.ToArray());
+                                if (_log.IsDebugEnabled)
+                                    _log.Debug("Enqueued batch of size {0} for topic '{1}' partition {2}", batch.Count, Configuration.Topic, part.Key);
+                            }).
+                            // After batch enqueued, send wake up sygnal to sending queue
+                            Subscribe(_ =>
+                                {
+                                    lock (_allPartitionQueues)
+                                        Monitor.Pulse(_allPartitionQueues);
+                                },
+                                e => _log.Error(e, "Error in batch pipeline. Partition {0}", part.Key),
+                                () => _log.Debug("Batch pipeline complete. Partition {0}", part.Key)
+                            );
+
+                        _log.Debug("{0} added new partition queue", this);
+                    }, e => _log.Fatal(e, "Error in message processing pipeline"),
+                    () => _log.Debug("Message processing pipeline complete")
+                );
+
+                // start the send loop task
+                _sendLoopTask = Task.Run((Func<Task>)SendLoop).
+                    ContinueWith(t =>
+                    {
+                        if (t.IsFaulted)
+                            _log.Fatal(t.Exception, "SendLoop failed");
+                        else
+                            _log.Debug("SendLoop complete with status: {0}", t.Status);
+                    });
+            });
+        }
+
+        public void Send(Message msg)
+        {
+            if (_cancellation.IsCancellationRequested)
+                throw new Exception("Cannot send messages after producer is canceled / closed.");
+                
+            _sendMessagesSubject.OnNext(msg);
+
+        }
+
+        public async Task Close(TimeSpan timeout)
+        {
+            _log.Debug("Closing...");
+            // mark the cancellation token to cause the sending to finish up and don't allow any new messages coming in.
+            _cancellation.Cancel();
+            
+            // complete the incoming message stream
+            _sendMessagesSubject.OnCompleted();
+
+            // trigger send loop to exit
+            lock(_allPartitionQueues)
+            {
+                Monitor.Pulse(_allPartitionQueues);
+            }
+            
+            // wait for sending to complete 
+            await _sendLoopTask.ConfigureAwait(false);
+
+            _log.Info("Close complete");
+        }
+
+        /// <summary>
+        /// Note that this function is scheduled on TaskPool, because it uses Monitor.Wait and would block if ran on scheduler thread
+        /// </summary>
+        /// <returns></returns>
+        async Task SendLoop()
+        {
+            _log.Debug("Starting SendLoop for {0}", this);
+
+            while (true)
+            {
+                PartitionQueueInfo[] queuesToBeSent;
+                var partsMeta = await await _cluster.Scheduler.Ask(() => _cluster.GetOrFetchMetaForTopicAsync(Configuration.Topic));
+                
+                lock (_allPartitionQueues)
+                {
+                    if (_allPartitionQueues.Values.All(q => !q.IsReadyForServing))
+                    {
+                        // TODO: bug: if messages are accumulating in buffer, this will quit. Wait for buffer drainage
+                        if (_cancellation.Token.IsCancellationRequested)
+                        {
+                            _log.Debug("Cancel detected. Quitting SendLoop");
+                            break;
+                        }
+                        _log.Debug("Waiting for queue event {0}", Configuration.Topic);
+                        Monitor.Wait(_allPartitionQueues);
+                        _log.Debug("Got queue event {0}", Configuration.Topic);
+                    }
+                    else
+                    {
+                        if(_log.IsDebugEnabled)
+                            _log.Debug("There are batches in queues, continue working");
+                    }
+
+                    queuesToBeSent = _allPartitionQueues.Values.
+                        Where(q => q.IsReadyForServing).
+                        ToArray();
+
+                    _log.Debug("queuesToBeSent.Length {0}", queuesToBeSent.Length);
+
+                    if(queuesToBeSent.Length == 0)
+                        continue;
+
+                    // while sill in lock, mark queues as in-progress to skip sending in next iteration
+                    _log.Debug("Locking queues: '{0}'/[{1}]", Configuration.Topic, string.Join(",", queuesToBeSent.Select(q => q.Partition)));
+                    queuesToBeSent.ForEach(q => q.InProgress = true);
+                }
+
+                //
+                // Do sending outside of _allPartitionQueues lock
+                //
+
+                try
+                {
+                    var sendTasks = queuesToBeSent.
+                        Select(q => new { partsMeta.First(m => m.Id == q.Partition).Leader, Queue = q }).
+                        // leader,queue -> leader,queue[]
+                        GroupBy(q => q.Leader, (i, queues) => new { Leader = i, Queues = queues.Select(q1 => q1.Queue).ToArray() }).
+                        Select(queues => new { queues.Leader, queues.Queues, Messages = queues.Queues.SelectMany(q => q.Queue.Peek()) }).
+                        Select(async brokerBatch =>
+                        {
+                            try
+                            {
+                                // TODO: freeze permanent errors and throw consumer exceptions upon sending to perm error partition
+                                var response = await _cluster.SendBatchAsync(brokerBatch.Leader, brokerBatch.Messages, this);
+                                
+                                // some errors, figure out which batches to dismiss from queues
+                                var failedResponsePartitions = new HashSet<int>(
+                                    response.Topics.
+                                    Where(t => t.TopicName == Configuration.Topic). // should contain response only for our topic, but just in case...
+                                    SelectMany(t => t.Partitions).
+                                    Where(p => p.ErrorCode != ErrorCode.NoError).
+                                    Select(p => p.Partition)
+                                );
+                                var successPartitionQueues = brokerBatch.Queues.
+                                    Where(q => !failedResponsePartitions.Contains(q.Partition)).
+                                    ToArray();
+
+                                Message[] successMessages;
+                                lock (_allPartitionQueues)
+                                {
+                                    successMessages = successPartitionQueues.SelectMany(q => q.Queue.Dequeue()).ToArray();
+                                }
+
+                                if (OnSuccess != null && successMessages.Length != 0)
+                                    OnSuccess(successMessages);
+                            }
+                            catch (Exception e)
+                            {
+                                _log.Debug(e, "Exception while sending batch to topic '{0}' BrokerId {1}", Configuration.Topic, brokerBatch.Leader);
+                            }
+                        });
+
+                    await Task.WhenAll(sendTasks);
+                }
+                finally
+                {
+                    lock (_allPartitionQueues)
+                    {
+                        queuesToBeSent.ForEach(q => q.InProgress = false);
+
+                        if (_log.IsDebugEnabled)
+                            _log.Debug("Unlocked queue '{0}'/{1}", Configuration.Topic, string.Join(",", queuesToBeSent.Select(q => q.Partition)));
+                    }
+                }
+            }
+        }
+
+        public override string ToString()
+        {
+            return string.Format("'{0}' Batch flush time: {1} Batch flush size: {2}", Topic, Configuration.BatchFlushTime, Configuration.BatchFlushSize);
+        }
+
+        class PartitionQueueInfo
+        {
+            public readonly Queue<Message[]> Queue = new Queue<Message[]>();
+            public int Partition;
+            public bool InProgress;
+            public bool IsOnline;
+
+            public bool IsReadyForServing { get { return !InProgress && IsOnline && Queue.Count > 0; } }
+        }
+    }
+}