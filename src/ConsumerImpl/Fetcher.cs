--- conflicted
+++ resolved
@@ -1,307 +1,291 @@
-﻿using System;
-using System.Collections.Generic;
-using System.Linq;
-using System.Net.Sockets;
-using System.Reactive.Linq;
-using System.Threading;
-using System.Threading.Tasks;
-using kafka4net.Metadata;
-using kafka4net.Protocol;
-using kafka4net.Protocol.Requests;
-using kafka4net.Protocol.Responses;
-using kafka4net.Utils;
-
-namespace kafka4net.ConsumerImpl
-{
-    /// <summary>
-    /// Manages group of partitions to be fetched from single physical broker (connection).
-    /// As different consumers can have same topic, but different wait time and maxBytes param,
-    /// new fetcher will be created for each such a group.
-    /// One fetcher can contain partitions from multiple topics as long as they share the same params.
-    /// </summary>
-    class Fetcher : IDisposable
-    {
-        /// <summary>BrokerId, MaxWaitTime, MinBytes</summary>
-        public readonly Tuple<int, int, int> Key;
-
-        private readonly BrokerMeta _broker;
-        private readonly Transport _protocol;
-        private readonly CancellationToken _cancel;
-        private readonly Dictionary<Consumer,List<PartitionFetchState>> _consumerToPartitionsMap = new Dictionary<Consumer, List<PartitionFetchState>>();
-        private Dictionary<string,List<PartitionFetchState>> _topicToPartitionsMap = new Dictionary<string, List<PartitionFetchState>>();
-        static readonly ILogger _log = Logger.GetLogger();
-        private IObservable<FetchResponse> _fetchResponses;
-        readonly int _id = Interlocked.Increment(ref _nextId);
-        static int _nextId;
-
-<<<<<<< HEAD
-        /// <summary>This constructor does not have partitions and must be followed with ResolveOffsets() call</summary>
-        public Fetcher(BrokerMeta broker, Transport connection, Tuple<int,int,int> consumerKey, CancellationToken cancel)
-=======
-        /// <summary>This constructor does not have partitions and must be followed with ResolveTime() call</summary>
-        public Fetcher(BrokerMeta broker, Transport protocol, Consumer consumer, CancellationToken cancel)
->>>>>>> d7930a45
-        {
-            _broker = broker;
-            _protocol = protocol;
-            _cancel = cancel;
-            Key = consumerKey;
-
-            if (_log.IsDebugEnabled)
-                _log.Debug("Create new fetcher #{0} for Broker: {1}, MaxWaitTime: {2}, MinBytes: {1}", _id, consumerKey.Item1, consumerKey.Item2, consumerKey.Item3);
-        }
-
-        public Fetcher(BrokerMeta broker, Transport protocol, Consumer consumer, List<PartitionFetchState> partitions, CancellationToken cancel)
-        {
-            _broker = broker;
-            _protocol = protocol;
-            _cancel = cancel;
-            _consumerToPartitionsMap.Add(consumer, partitions);
-            Key = Tuple.Create(broker.NodeId, consumer.MaxWaitTimeMs, consumer.MinBytes);
-            _fetchResponses = FetchLoop();
-
-            if(_log.IsDebugEnabled)
-                _log.Debug("Created new fetcher #{0} for consumer: {1} with explicit partitions: {1}", _id, consumer, string.Join(",", partitions));
-        }
-
-        public override string ToString()
-        {
-            return string.Format("{0}:{1}/{2}", _broker.Host, _broker.Port, _broker.NodeId);
-        }
-
-        public void Dispose()
-        {
-            // TODO: On Dispose, clean up and exit the fetch loop, cancel any subscriptions.
-            throw new NotImplementedException();
-        }
-
-        /// <summary>
-        /// Handles the subscription of a new TopicPartition to this fetcher.
-        /// Keeps track of the subscribed partitions in order to not fetch messages if the FlowControlState is Off.
-        /// </summary>
-        /// <param name="topicPartition"></param>
-        /// <returns></returns>
-        public IDisposable Subscribe(TopicPartition topicPartition)
-        {
-            // TODO: Add FlowControlState handling
-            return ReceivedMessages.Where(rm => rm.Topic == topicPartition.Topic && rm.Partition == topicPartition.PartitionId)
-                .Subscribe(topicPartition);
-
-        }
-
-        /// <summary>
-        /// Compose the FetchResponses into ReceivedMessages
-        /// </summary>
-        private IObservable<ReceivedMessage> ReceivedMessages { get { 
-            return _fetchResponses.SelectMany(response => {
-                _log.Debug("#{0} Received fetch message", _id);
-                
-                return (
-                    from topic in response.Topics
-                    from part in topic.Partitions
-                    from msg in part.Messages
-                    select new ReceivedMessage
-                    {
-                        Topic = topic.Topic,
-                        Partition = part.Partition,
-                        Key = msg.Key,
-                        Value = msg.Value,
-                        Offset = msg.Offset
-                    });
-            });
-        }}
-
-        public IObservable<FetchResponse> AsObservable() { return _fetchResponses; }
-
-        public Dictionary<string, List<PartitionFetchState>> GetOffsetStates() { return _topicToPartitionsMap;  }
-
-        public bool HasTopic(string topic) { return _topicToPartitionsMap.ContainsKey(topic); }
-
-        public bool HasConsumer(Consumer consumer) { return _consumerToPartitionsMap.ContainsKey(consumer); }
-
-        public int BrokerId { get { return _broker.NodeId; } }
-
-        public BrokerMeta Broker { get { return _broker; } }
-
-        /// <summary>
-        /// Initial start of partition fetching.
-        /// // TODO: does this function belongs rather to Consumer?
-        /// </summary>
-        public async Task ResolveOffsets(Consumer consumer, int[] partitions)
-        {
-            // TODO: if fetcher is complete due to partition changing leader, while offset operation
-            // in progress, what do we do?
-
-            if(_log.IsDebugEnabled)
-                _log.Debug("Fetcher #{0} adding partitions to be time->offset resolved: parts: [{1}]", _id, string.Join(",", partitions));
-
-<<<<<<< HEAD
-            IEnumerable<Tuple<int,long>> partOffsets;
-
-            if (consumer.PartitionOffsetProvider == null)
-            {
-                // if implicit, find out offsets
-                var req = new OffsetRequest
-                {
-                    TopicName = consumer.Topic,
-                    Partitions = partitions.Select(id => new OffsetRequest.PartitionData
-                    {
-                        Id = id,
-                        Time = consumer.StartFromQueueHead ? -2L : -1L
-                    }).ToArray()
-                };
-
-                // issue request 
-                // TODO: relaiability. If offset failed, try to recover
-                // TODO: check offset return code
-                var offsetResponse = await _connection.GetOffsets(req, _broker.Conn);
-                partOffsets = offsetResponse.Partitions.
-                    // p.Offsets.First(): if start from head, then Offsets will be [head], otherwise [tail,head],
-                    // thus First() will always get what we want.
-                    Select(p => Tuple.Create(p.Partition, p.Offsets.First()));
-            }
-            else
-            {
-                // if explicit offset provider exists
-                partOffsets = partitions.
-                    Select(p => Tuple.Create(p, consumer.PartitionOffsetProvider(p)));
-            }
-=======
-            // issue request 
-            // TODO: relaiability. If offset failed, try to recover
-            // TODO: check offset return code
-            var offset = await _protocol.GetOffsets(req, _broker.Conn);
->>>>>>> d7930a45
-
-            lock(_consumerToPartitionsMap)
-            {
-                List<PartitionFetchState> state;
-                if(!_consumerToPartitionsMap.TryGetValue(consumer, out state)) {
-                    _consumerToPartitionsMap.Add(consumer, state = new List<PartitionFetchState>());
-                    _topicToPartitionsMap.Add(consumer.Topic, state);
-                }
-                
-                // make sure there are no duplicates
-                var same = partitions.Intersect(state.Select(p => p.PartId)).ToArray();
-                if (same.Any())
-                    _log.Error("Detected partitions which are already listening to. Topic: {0} partitions: {1}", consumer.Topic, string.Join(",", same.Select(p=>p.ToString()).ToArray()));
-
-                var newStates = partOffsets.
-                    Where(p => !same.Contains(p.Item1)).
-                    // TODO: check offset.ErrorCode
-                    Select(p => new PartitionFetchState(p.Item1, 0L, p.Item2)).
-                    ToArray();
-
-                state.AddRange(newStates);
-
-                _fetchResponses = FetchLoop();
-
-                if (_log.IsDebugEnabled)
-                    _log.Debug("Fetcher #{0} resolved time->offset. New fetch states: [{1}]", _id, string.Join(", ", newStates.AsEnumerable()));
-            }
-            
-        }
-
-        public void AddToListeningPartitions(Consumer consumer, List<PartitionFetchState> parts)
-        {
-            List<PartitionFetchState> partsOld;
-            if (!_consumerToPartitionsMap.TryGetValue(consumer, out partsOld))
-                _consumerToPartitionsMap.Add(consumer, parts);
-            else
-                partsOld.AddRange(parts);
-
-            RebuildTopicMap();
-        }
-
-        void RebuildTopicMap()
-        {
-            _topicToPartitionsMap = _consumerToPartitionsMap.ToDictionary(kv => kv.Key.Topic, kv => kv.Value);
-        }
-
-        private IObservable<FetchResponse> FetchLoop()
-        {
-            return Observable.Create<FetchResponse>(async observer =>
-            {
-                while (!_cancel.IsCancellationRequested)
-                {
-                    var fetchRequest = new FetchRequest
-                    {
-                        MaxWaitTime = Key.Item2,
-                        MinBytes = Key.Item3,
-                        // TODO: sync _consumerToPartitionsMap
-                        Topics = _consumerToPartitionsMap.Select(t => new FetchRequest.TopicData { 
-                            Topic = t.Key.Topic,
-                            Partitions = t.Value.
-                                Select(p => new FetchRequest.PartitionData
-                                {
-                                    Partition = p.PartId,
-                                    FetchOffset = p.Offset,
-                                    MaxBytes = t.Key.MaxBytes
-                                }).ToArray()
-                        }).ToArray()
-                    };
-                    // issue fetch 
-                    FetchResponse fetch;
-                    try
-                    {
-                        if(_log.IsDebugEnabled) 
-                            _log.Debug("#{0}: sending FetchRequest: {1}", _id, fetchRequest);
-                        
-<<<<<<< HEAD
-                        fetch = await _connection.Fetch(fetchRequest, _broker.Conn);
-
-                        if (fetch.Topics.Any(t => t.Partitions.Any(p => p.ErrorCode != ErrorCode.NoError)))
-                            _log.Debug("_");
-=======
-                        fetch = await _protocol.Fetch(fetchRequest, _broker.Conn);
->>>>>>> d7930a45
-                        
-                        if (_log.IsDebugEnabled)
-                            _log.Debug("#{0}: got FetchResponse: {1}", _id, fetch);
-                    }
-                    catch (TaskCanceledException)
-                    {
-                        // Usually reason of fetch to time out is broker closing Tcp socket.
-                        // Due to Tcp specifics, there are situations when closed connection can not be detected, 
-                        // thus we need to implement timeout to detect it and restart connection.
-                        _log.Info("Fetch #{0} timed out {1}", _id, this);
-
-                        // Continue so that socket exception happen and handle exception
-                        // in uniform way
-                        continue;
-                    }
-                    catch (SocketException e)
-                    {
-                        _log.Info(e, "Connection failed. {0}", e.Message);
-                        observer.OnError(e);
-                        return;
-                    }
-                    catch (Exception e)
-                    {
-                        _log.Error(e, "Fetcher failed");
-                        observer.OnError(e);
-                        return;
-                    }
-
-                    // if timeout, we got empty response
-                    if (fetch.Topics.Any(t => t.Partitions.Any(p => p.Messages.Length > 0))) 
-                    { 
-                        observer.OnNext(fetch);
-
-                        // advance position to the message with the latest offset + 1
-                        (
-                            from fetchTopic in fetch.Topics
-                            from fetchPartition in fetchTopic.Partitions
-                            where fetchPartition.Messages.Length > 0    // when timed out, empty partition is returned
-                            from partition in _topicToPartitionsMap[fetchTopic.Topic]
-                            where partition.PartId == fetchPartition.Partition
-                            select new { partition, fetchPartition.Messages.Last().Offset }
-                        ).ForEach(p => p.partition.Offset = p.Offset + 1);
-                    }
-                }
-
-                observer.OnCompleted();
-            });
-        }
-    }
-}
+﻿using System;
+using System.Collections.Generic;
+using System.Linq;
+using System.Net.Sockets;
+using System.Reactive.Linq;
+using System.Threading;
+using System.Threading.Tasks;
+using kafka4net.Metadata;
+using kafka4net.Protocol;
+using kafka4net.Protocol.Requests;
+using kafka4net.Protocol.Responses;
+using kafka4net.Utils;
+
+namespace kafka4net.ConsumerImpl
+{
+    /// <summary>
+    /// Manages group of partitions to be fetched from single physical broker (connection).
+    /// As different consumers can have same topic, but different wait time and maxBytes param,
+    /// new fetcher will be created for each such a group.
+    /// One fetcher can contain partitions from multiple topics as long as they share the same params.
+    /// </summary>
+    class Fetcher : IDisposable
+    {
+        /// <summary>BrokerId, MaxWaitTime, MinBytes</summary>
+        public readonly Tuple<int, int, int> Key;
+
+        private readonly BrokerMeta _broker;
+        private readonly Transport _protocol;
+        private readonly CancellationToken _cancel;
+        private readonly Dictionary<Consumer,List<PartitionFetchState>> _consumerToPartitionsMap = new Dictionary<Consumer, List<PartitionFetchState>>();
+        private Dictionary<string,List<PartitionFetchState>> _topicToPartitionsMap = new Dictionary<string, List<PartitionFetchState>>();
+        static readonly ILogger _log = Logger.GetLogger();
+        private IObservable<FetchResponse> _fetchResponses;
+        readonly int _id = Interlocked.Increment(ref _nextId);
+        static int _nextId;
+
+        /// <summary>This constructor does not have partitions and must be followed with ResolveOffsets() call</summary>
+        public Fetcher(BrokerMeta broker, Transport protocol, Tuple<int,int,int> consumerKey, CancellationToken cancel)
+        {
+            _broker = broker;
+            _protocol = protocol;
+            _cancel = cancel;
+            Key = consumerKey;
+
+            if (_log.IsDebugEnabled)
+                _log.Debug("Create new fetcher #{0} for Broker: {1}, MaxWaitTime: {2}, MinBytes: {1}", _id, consumerKey.Item1, consumerKey.Item2, consumerKey.Item3);
+        }
+
+        public Fetcher(BrokerMeta broker, Transport protocol, Consumer consumer, List<PartitionFetchState> partitions, CancellationToken cancel)
+        {
+            _broker = broker;
+            _protocol = protocol;
+            _cancel = cancel;
+            _consumerToPartitionsMap.Add(consumer, partitions);
+            Key = Tuple.Create(broker.NodeId, consumer.MaxWaitTimeMs, consumer.MinBytes);
+            _fetchResponses = FetchLoop();
+
+            if(_log.IsDebugEnabled)
+                _log.Debug("Created new fetcher #{0} for consumer: {1} with explicit partitions: {1}", _id, consumer, string.Join(",", partitions));
+        }
+
+        public override string ToString()
+        {
+            return string.Format("{0}:{1}/{2}", _broker.Host, _broker.Port, _broker.NodeId);
+        }
+
+        public void Dispose()
+        {
+            // TODO: On Dispose, clean up and exit the fetch loop, cancel any subscriptions.
+            throw new NotImplementedException();
+        }
+
+        /// <summary>
+        /// Handles the subscription of a new TopicPartition to this fetcher.
+        /// Keeps track of the subscribed partitions in order to not fetch messages if the FlowControlState is Off.
+        /// </summary>
+        /// <param name="topicPartition"></param>
+        /// <returns></returns>
+        public IDisposable Subscribe(TopicPartition topicPartition)
+        {
+            // TODO: Add FlowControlState handling
+            return ReceivedMessages.Where(rm => rm.Topic == topicPartition.Topic && rm.Partition == topicPartition.PartitionId)
+                .Subscribe(topicPartition);
+
+        }
+
+        /// <summary>
+        /// Compose the FetchResponses into ReceivedMessages
+        /// </summary>
+        private IObservable<ReceivedMessage> ReceivedMessages { get { 
+            return _fetchResponses.SelectMany(response => {
+                _log.Debug("#{0} Received fetch message", _id);
+                
+                return (
+                    from topic in response.Topics
+                    from part in topic.Partitions
+                    from msg in part.Messages
+                    select new ReceivedMessage
+                    {
+                        Topic = topic.Topic,
+                        Partition = part.Partition,
+                        Key = msg.Key,
+                        Value = msg.Value,
+                        Offset = msg.Offset
+                    });
+            });
+        }}
+
+        public IObservable<FetchResponse> AsObservable() { return _fetchResponses; }
+
+        public Dictionary<string, List<PartitionFetchState>> GetOffsetStates() { return _topicToPartitionsMap;  }
+
+        public bool HasTopic(string topic) { return _topicToPartitionsMap.ContainsKey(topic); }
+
+        public bool HasConsumer(Consumer consumer) { return _consumerToPartitionsMap.ContainsKey(consumer); }
+
+        public int BrokerId { get { return _broker.NodeId; } }
+
+        public BrokerMeta Broker { get { return _broker; } }
+
+        /// <summary>
+        /// Initial start of partition fetching.
+        /// // TODO: does this function belongs rather to Consumer?
+        /// </summary>
+        public async Task ResolveOffsets(Consumer consumer, int[] partitions)
+        {
+            // TODO: if fetcher is complete due to partition changing leader, while offset operation
+            // in progress, what do we do?
+
+            if(_log.IsDebugEnabled)
+                _log.Debug("Fetcher #{0} adding partitions to be time->offset resolved: parts: [{1}]", _id, string.Join(",", partitions));
+
+            IEnumerable<Tuple<int,long>> partOffsets;
+
+            if (consumer.PartitionOffsetProvider == null)
+            {
+                // if implicit, find out offsets
+                var req = new OffsetRequest
+                {
+                    TopicName = consumer.Topic,
+                    Partitions = partitions.Select(id => new OffsetRequest.PartitionData
+                    {
+                        Id = id,
+                        Time = consumer.StartFromQueueHead ? -2L : -1L
+                    }).ToArray()
+                };
+
+                // issue request 
+                // TODO: relaiability. If offset failed, try to recover
+                // TODO: check offset return code
+            var offset = await _protocol.GetOffsets(req, _broker.Conn);
+                partOffsets = offset.Partitions.
+                    // p.Offsets.First(): if start from head, then Offsets will be [head], otherwise [tail,head],
+                    // thus First() will always get what we want.
+                    Select(p => Tuple.Create(p.Partition, p.Offsets.First()));
+            }
+            else
+            {
+                // if explicit offset provider exists
+                partOffsets = partitions.
+                    Select(p => Tuple.Create(p, consumer.PartitionOffsetProvider(p)));
+            }
+
+            lock(_consumerToPartitionsMap)
+            {
+                List<PartitionFetchState> state;
+                if(!_consumerToPartitionsMap.TryGetValue(consumer, out state)) {
+                    _consumerToPartitionsMap.Add(consumer, state = new List<PartitionFetchState>());
+                    _topicToPartitionsMap.Add(consumer.Topic, state);
+                }
+                
+                // make sure there are no duplicates
+                var same = partitions.Intersect(state.Select(p => p.PartId)).ToArray();
+                if (same.Any())
+                    _log.Error("Detected partitions which are already listening to. Topic: {0} partitions: {1}", consumer.Topic, string.Join(",", same.Select(p=>p.ToString()).ToArray()));
+
+                var newStates = partOffsets.
+                    Where(p => !same.Contains(p.Item1)).
+                    // TODO: check offset.ErrorCode
+                    Select(p => new PartitionFetchState(p.Item1, 0L, p.Item2)).
+                    ToArray();
+
+                state.AddRange(newStates);
+
+                _fetchResponses = FetchLoop();
+
+                if (_log.IsDebugEnabled)
+                    _log.Debug("Fetcher #{0} resolved time->offset. New fetch states: [{1}]", _id, string.Join(", ", newStates.AsEnumerable()));
+            }
+            
+        }
+
+        public void AddToListeningPartitions(Consumer consumer, List<PartitionFetchState> parts)
+        {
+            List<PartitionFetchState> partsOld;
+            if (!_consumerToPartitionsMap.TryGetValue(consumer, out partsOld))
+                _consumerToPartitionsMap.Add(consumer, parts);
+            else
+                partsOld.AddRange(parts);
+
+            RebuildTopicMap();
+        }
+
+        void RebuildTopicMap()
+        {
+            _topicToPartitionsMap = _consumerToPartitionsMap.ToDictionary(kv => kv.Key.Topic, kv => kv.Value);
+        }
+
+        private IObservable<FetchResponse> FetchLoop()
+        {
+            return Observable.Create<FetchResponse>(async observer =>
+            {
+                while (!_cancel.IsCancellationRequested)
+                {
+                    var fetchRequest = new FetchRequest
+                    {
+                        MaxWaitTime = Key.Item2,
+                        MinBytes = Key.Item3,
+                        // TODO: sync _consumerToPartitionsMap
+                        Topics = _consumerToPartitionsMap.Select(t => new FetchRequest.TopicData { 
+                            Topic = t.Key.Topic,
+                            Partitions = t.Value.
+                                Select(p => new FetchRequest.PartitionData
+                                {
+                                    Partition = p.PartId,
+                                    FetchOffset = p.Offset,
+                                    MaxBytes = t.Key.MaxBytes
+                                }).ToArray()
+                        }).ToArray()
+                    };
+                    // issue fetch 
+                    FetchResponse fetch;
+                    try
+                    {
+                        if(_log.IsDebugEnabled) 
+                            _log.Debug("#{0}: sending FetchRequest: {1}", _id, fetchRequest);
+                        
+                        fetch = await _protocol.Fetch(fetchRequest, _broker.Conn);
+
+                        if (fetch.Topics.Any(t => t.Partitions.Any(p => p.ErrorCode != ErrorCode.NoError)))
+                            _log.Debug("_");
+                        
+                        if (_log.IsDebugEnabled)
+                            _log.Debug("#{0}: got FetchResponse: {1}", _id, fetch);
+                    }
+                    catch (TaskCanceledException)
+                    {
+                        // Usually reason of fetch to time out is broker closing Tcp socket.
+                        // Due to Tcp specifics, there are situations when closed connection can not be detected, 
+                        // thus we need to implement timeout to detect it and restart connection.
+                        _log.Info("Fetch #{0} timed out {1}", _id, this);
+
+                        // Continue so that socket exception happen and handle exception
+                        // in uniform way
+                        continue;
+                    }
+                    catch (SocketException e)
+                    {
+                        _log.Info(e, "Connection failed. {0}", e.Message);
+                        observer.OnError(e);
+                        return;
+                    }
+                    catch (Exception e)
+                    {
+                        _log.Error(e, "Fetcher failed");
+                        observer.OnError(e);
+                        return;
+                    }
+
+                    // if timeout, we got empty response
+                    if (fetch.Topics.Any(t => t.Partitions.Any(p => p.Messages.Length > 0))) 
+                    { 
+                        observer.OnNext(fetch);
+
+                        // advance position to the message with the latest offset + 1
+                        (
+                            from fetchTopic in fetch.Topics
+                            from fetchPartition in fetchTopic.Partitions
+                            where fetchPartition.Messages.Length > 0    // when timed out, empty partition is returned
+                            from partition in _topicToPartitionsMap[fetchTopic.Topic]
+                            where partition.PartId == fetchPartition.Partition
+                            select new { partition, fetchPartition.Messages.Last().Offset }
+                        ).ForEach(p => p.partition.Offset = p.Offset + 1);
+                    }
+                }
+
+                observer.OnCompleted();
+            });
+        }
+    }
+}