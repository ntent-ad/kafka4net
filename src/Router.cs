--- conflicted
+++ resolved
@@ -1,1049 +1,1015 @@
-﻿using System;
-using System.Collections.Concurrent;
-using System.Collections.Generic;
-using System.Linq;
-using System.Net.Sockets;
-using System.Reactive.Concurrency;
-using System.Reactive.Linq;
-using System.Reactive.Subjects;
-using System.Reactive.Threading.Tasks;
-using System.Threading;
-using System.Threading.Tasks;
-using System.Threading.Tasks.Dataflow;
-using kafka4net.ConsumerImpl;
-using kafka4net.Internal;
-using kafka4net.Metadata;
-using kafka4net.Protocol;
-using kafka4net.Protocol.Requests;
-using kafka4net.Protocol.Responses;
-using kafka4net.Utils;
-
-namespace kafka4net
-{
-    /// <summary>
-    /// Manage connections, metadata and makes routing decisions.
-    /// </summary>
-    public class Router
-    {
-        readonly Transport _protocol;
-        BrokerState _state = BrokerState.Disconnected;
-        static readonly Random _rnd = new Random();
-        static readonly ILogger _log = Logger.GetLogger();
-
-        readonly MetadataResponse _metadata = new MetadataResponse { Brokers = new BrokerMeta[0], Topics = new TopicMeta[0]};
-        // indexed metadata
-        // TODO: are kafka topics case-sensitive?
-        Dictionary<string,PartitionMeta[]> _topicPartitionMap = new Dictionary<string, PartitionMeta[]>();
-        Dictionary<PartitionMeta, BrokerMeta> _partitionBrokerMap = new Dictionary<PartitionMeta, BrokerMeta>();
-        readonly EventLoopScheduler _scheduler = new EventLoopScheduler(ts => new Thread(ts) { Name = "Kafka-route", IsBackground = true });
-        CountObservable _inBatchCount = new CountObservable();
-        static int _idCount;
-        readonly int _id = Interlocked.Increment(ref _idCount);
-
-        //
-        // message waiting structures
-        //
-        readonly Dictionary<string,List<Tuple<Publisher,Message>>> _noTopicMessageQueue = new Dictionary<string, List<Tuple<Publisher, Message>>>();
-        readonly ActionBlock<string> _topicResolutionQueue;
-        readonly  Dictionary<string,Dictionary<PartitionMeta,WaitQueueRecord>> _waitingMessages = new Dictionary<string, Dictionary<PartitionMeta, WaitQueueRecord>>();
-        PartitionRecoveryMonitor _partitionRecoveryMonitor;
-
-        readonly ConcurrentDictionary<BrokerMeta, Fetcher> _activeFetchers = new ConcurrentDictionary<BrokerMeta, Fetcher>();
-
-        readonly List<Consumer> _consumers = new List<Consumer>(); 
-
-        /// <summary>
-        /// Latest state of all partitions.
-        /// Recovery functions can publish recoveries, sending functions can post failures,
-        /// and routing functions can await for good status to come back
-        /// Structure: Topic/Partition/IsReady.
-        /// </summary>
-        readonly ISubject<Tuple<string, int, bool>, Tuple<string, int, bool>> _partitionStateChangesSubject;
-        
-        readonly CancellationTokenSource _cancel = new CancellationTokenSource();
-        private Task<Task> _partitionRecoveryTask;
-
-        /// <summary>
-        /// Create broker in disconnected state. Requires ConnectAsync or ConnectAsync call.
-        /// Attempt to send message in disconnected state will cause exception.
-        /// </summary>
-        public Router() 
-        {
-            _topicResolutionQueue = new ActionBlock<string>(t => ResolveTopic(t), 
-                new ExecutionDataflowBlockOptions { MaxDegreeOfParallelism = 5});
-
-            _partitionRecoveryTask = Task.Factory.StartNew(() => StartPartitionRecovery(), TaskCreationOptions.LongRunning);
-
-            _partitionStateChangesSubject = BuildPartitionStateChangeSubject();
-
-            _inBatchCount.Subscribe(c => _log.Debug("#{0} InBatchCount: {1}", _id, c));
-        }
-
-        public async Task Close(TimeSpan timeout)
-        {
-            _log.Debug("#{0} Closing...", _id);
-            _cancel.Cancel();
-            _topicResolutionQueue.Complete();
-            
-            var success = await Task.WhenAll(new[] { 
-                _partitionRecoveryMonitor.Completion, 
-                _topicResolutionQueue.Completion,
-                _inBatchCount.FirstAsync(c => c == 0).ToTask()
-            }).TimeoutAfter(timeout);
-
-            if (!success)
-            {
-                _log.Error("Timed out");
-                if(!_partitionRecoveryMonitor.Completion.IsCompleted)
-                    _log.Error("_partitionRecoveryMonitor timed out");
-                if(!_topicResolutionQueue.Completion.IsCompleted)
-                    _log.Error("_topicResolutionQueue timed out");
-                var batchesInProgress = _inBatchCount.FirstAsync().ToTask().Result;
-                if(batchesInProgress != 0)
-                    _log.Error("There are {0} batches in progress. Timed out", batchesInProgress);
-            }
-            else
-            {
-                _log.Debug("#{0} Closed", _id);
-            }
-        }
-
-        private void StartPartitionMonitor()
-        {
-            _partitionRecoveryMonitor = new PartitionRecoveryMonitor(_metadata.Brokers, _protocol, _cancel.Token);
-            // Merge metadata that recovery monitor discovers
-            _partitionRecoveryMonitor.NewMetadataEvents.Subscribe(meta => _scheduler.Schedule(() => MergeTopicMeta(meta)));
-            _partitionRecoveryMonitor.RecoveryEvents.Subscribe(
-                parts => OnPartitionRecoveredUpdateConsumers(parts.Item1, parts.Item2));
-        }
-
-        /// <summary>
-        /// Compose a Subject that tracks the ready state for each topic/partiion. Always replay the most recent state for any topic/partition
-        /// </summary>
-        /// <returns></returns>
-        private static ISubject<Tuple<string, int, bool>, Tuple<string, int, bool>> BuildPartitionStateChangeSubject()
-        {
-            var subj = new Subject<Tuple<string, int, bool>>();
-            var pipeline = 
-                // group by topic and partition
-                subj.GroupBy(e => new { e.Item1, e.Item2 }).
-                // select 
-                Select(g =>
-                {
-                    // we only want the distinct groups (one per topic/partition)
-                    var gg = g.DistinctUntilChanged().Replay(1); 
-                    gg.Connect(); 
-                    return gg;
-                }).
-                Replay();
-            pipeline.Connect();
-            var pipeline2 = pipeline.Merge();
-            return Subject.Create(subj, pipeline2);
-        }
-
-
-        /// <summary>
-        /// Gets an observable sequence of any changes to the Fetcher for a specific topic/partition
-        /// </summary>
-        /// <param name="topic"></param>
-        /// <param name="partitionId"></param>
-        /// <returns></returns>
-        internal IObservable<Fetcher> GetFetcherChanges(string topic, int partitionId)
-        {
-            return _partitionStateChangesSubject.Where(t => t.Item1 == topic && t.Item2 == partitionId)
-                .Select(state =>
-                {
-                    // if the state is not ready, return NULL for the fetcher.
-                    if (state.Item3 == false)
-                        return (Fetcher)null;
-
-                    // get or create the correct Fetcher for this topic/partition
-                    var broker = FindBrokerMetaForPartitionId(state.Item1, state.Item2);
-
-                    var fetcher = _activeFetchers.GetOrAdd(broker, b =>
-                    {
-                        // all new fetchers need to be "watched" for errors.
-                        var f = new Fetcher(b, _protocol, null, _cancel.Token);
-                        f.AsObservable().Subscribe(res => { }, err => RecoverFailedFetcher(f, err));
-                        return f;
-                    });
-
-                    return fetcher;
-
-                }).Replay(1);
-        }
-
-
-        /// <summary>
-        /// ConnectAsync and fetch list of brokers and metadata.
-        /// </summary>
-        /// <param name="seedBrokers">Comma separated list of seed brokers. Port numbers are optional.
-        /// <example>192.168.56.10,192.168.56.20:8081,broker3.local.net:8181</example>
-        /// </param>
-        public Router(string seedBrokers) : this()
-        {
-            _protocol = new Transport(this, seedBrokers);
-            _state = BrokerState.Disconnected;
-        }
-
-        #region External callable
-
-        public async Task ConnectAsync()
-        {
-            await await _scheduler.Ask(async () =>
-            {
-                if (_state != BrokerState.Disconnected)
-                    return;
-
-                _state = BrokerState.Connecting;
-<<<<<<< HEAD
-                var initMeta = await _connection.ConnectAsync().ConfigureAwait(false);
-=======
-                var initMeta = await _protocol.ConnectAsync();
->>>>>>> d7930a45
-                MergeTopicMeta(initMeta);
-                _state = BrokerState.Connected;
-                StartPartitionMonitor();
-            }).ConfigureAwait(false);
-        }
-
-        /// <summary>Get topics which are already cached. Does not issue metadata request.</summary>
-        public Task<TopicMeta[]> GetTopics()
-        {
-            if(_state != BrokerState.Connected)
-                throw new BrokerException("Broker is not connected");
-
-            return _scheduler.Ask(() => _metadata.Topics);
-        }
-
-        /// <summary>Resolve initial offsets of partitions and start fetching loop</summary>
-        internal async Task<IObservable<ReceivedMessage>> InitFetching(Consumer consumer)
-        {
-            // TODO: synchronization!
-
-            // TODO: implement consumer removal when unsubscribed
-            _consumers.Add(consumer);
-
-            await GetOrFetchMetaForTopic(consumer.Topic);
-
-            // Calculate routings of partition to broker, group by broker
-            // and add the group of partitions to appropriate Fetcher
-            return (
-                from part in _topicPartitionMap[consumer.Topic]
-                let broker = FindBrokerMetaForPartitionId(consumer.Topic, part.Id)
-                // group partitions belonging to the same broker into single batch
-                group part.Id by broker into brokerGrp
-                select brokerGrp
-            ).Select(async listeningPartitions =>
-            {
-                var consumerKey = Tuple.Create(listeningPartitions.Key.NodeId, consumer.MaxWaitTimeMs, consumer.MinBytes);
-                var fetcher = _activeFetchers.Values.FirstOrDefault(f => f.Key.Equals(consumerKey));
-                if (fetcher == null)
-                {
-<<<<<<< HEAD
-                    fetcher = new Fetcher(listeningPartitions.Key, _connection, consumerKey, _cancel.Token);
-                    _activeFetchers.Add(fetcher);
-=======
-                    fetcher = new Fetcher(listeningPartitions.Key, _protocol, consumer, _cancel.Token);
-                    _activeFetchers.AddOrUpdate(listeningPartitions.Key, fetcher, (meta, fetcher1) => fetcher1);
->>>>>>> d7930a45
-                }
-                
-                await fetcher.ResolveOffsets(consumer, listeningPartitions.ToArray());
-                _log.Debug("Fetcher {0} resolved time", fetcher);
-                
-                return fetcher.AsObservable().
-                    SelectMany(msg => msg.Topics).
-                    Where(t => t.Topic == consumer.Topic).
-<<<<<<< HEAD
-                    // in case of failure, start partition recovery process
-                    Do(_ => { }, e => StartPartitionRecovery(fetcher, e)).
-=======
-                    Do(_ => {}, e => RecoverFailedFetcher(fetcher, e)).
->>>>>>> d7930a45
-                    SelectMany(topic => {
-                        _log.Debug("#{0} Received fetch message", _id);
-                        return (
-                            from part in topic.Partitions
-                            from msg in part.Messages
-                            select new ReceivedMessage
-                            {
-                                Topic = topic.Topic,
-                                Partition = part.Partition,
-                                Key = msg.Key,
-                                Value = msg.Value
-                            });
-                    });
-            }).
-                // TODO: could this be avoided by rewriting the body somehow???
-                ToObservable().Merge().Merge().
-                ObserveOn(_scheduler);
-        }
-
-<<<<<<< HEAD
-        public async Task<PartitionInfo[]> GetPartitionsInfo(string topic)
-        {
-            var ret = await await _scheduler.Ask(async () => {
-                // get partition list
-                await GetOrFetchMetaForTopic(topic);
-                var parts = _topicPartitionMap[topic].
-                    Select(p => new OffsetRequest.PartitionData {
-                        Id = p.Id,
-                        Time = -1L
-                    }).ToArray();
-
-                // group parts by broker
-                var requests = (
-                    from part in parts
-                    let broker = FindBrokerMetaForPartitionId(topic, part.Id)
-                    group part by broker into brokerGrp
-                    let req = new OffsetRequest { TopicName = topic, Partitions = brokerGrp.ToArray() }
-                    select _connection.GetOffsets(req, brokerGrp.Key.Conn)
-                ).ToArray();
-
-                await Task.WhenAll(requests);
-
-                // TODO: handle recoverable errors, such as tcp transport exceptions (with limited retry)
-                // or partition relocation
-                // TODO: handler error codes
-                if(requests.Any(r => r.IsFaulted))
-                    throw new AggregateException("Failure when getting offsets info", requests.Where(r => r.IsFaulted).Select(r => r.Exception));
-
-                return (
-                    from r in requests
-                    from part in r.Result.Partitions
-                    select new PartitionInfo { 
-                        Partition = part.Partition, 
-                        Head = part.Offsets.Length == 1 ? -1 : part.Offsets[1], 
-                        Tail = part.Offsets[0] 
-                    }
-                ).ToArray();
-            });
-
-            return ret;
-        }
-
-        /// <summary>Get cached metadata for topic, or request, wait and cache it</summary>
-        async Task GetOrFetchMetaForTopic(string topic)
-        {
-            if (!_topicPartitionMap.ContainsKey(topic))
-            {
-                _log.Debug("Topic '{0}' does not exists. Starting pooling...", topic);
-                var meta = await PoolMeta(topic);
-                _log.Debug("Got topic metadata");
-                MergeTopicMeta(meta);
-            }
-        }
-
-        void StartPartitionRecovery(Fetcher fetcher, Exception e)
-        {
-            _activeFetchers.Remove(fetcher);
-=======
-        private void RecoverFailedFetcher(Fetcher fetcher, Exception e)
-        {
-            // in case of failure, start partition recovery process
-            Fetcher f;
-            _activeFetchers.TryRemove(fetcher.Broker, out f);
-
-            // TODO: After starting recovery loop for this fetcher's partitions, dispose of the fetcher. 
-            // A new fetcher will be created when the broker comes back up.
->>>>>>> d7930a45
-            _partitionRecoveryMonitor.StartRecovery(fetcher.GetOffsetStates());
-            _log.Info("Fetcher failed. Started recovery.", e);
-        }
-
-        /// <summary>After partitions are recoverd, Leader may change. Moreover, now aprtitions may belong to different leaders,
-        /// which requires re-grouping them according to new Leader information</summary>
-        void OnPartitionRecoveredUpdateConsumers(string recoveryTopic, IEnumerable<PartitionFetchState> recoveryStates)
-        {
-            foreach (var consumer in _consumers.Where(c => c.Topic == recoveryTopic))
-            {
-                _log.Debug("Detected recovered partitions. Topic: {0}, partitions: {1}", recoveryTopic, string.Join(",", recoveryStates));
-
-                bool needSubscription = false;
-                Fetcher fetcher;
-
-                var brokerIdAndParts = (
-                    from partState in recoveryStates
-                    let leader = _topicPartitionMap[recoveryTopic].Single(p => p.Id == partState.PartId).Leader
-                    group partState by leader into brokerGrp
-                    select new { BrokerId = brokerGrp.Key, Parts = brokerGrp.ToList()}
-                );
-
-                foreach (var brokerGroup in brokerIdAndParts)
-                {
-                    fetcher = _activeFetchers.Values.SingleOrDefault(f => f.BrokerId == brokerGroup.BrokerId);
-                    if (fetcher != null)
-                    {
-                        if (!fetcher.HasConsumer(consumer))
-                        { // there is a fetcher but consumer is not subscribed
-                            needSubscription = true;
-                            _log.Debug("Fetcher already exists {0} but Consumer is not subscribed. Will subscribe", fetcher);
-                        }
-                        else
-                        {
-                            _log.Error("Fetcher already exists and Consumer is already subscribed {0}. Should not happen!", fetcher);
-                        }
-                    }
-                    else
-                    {
-                        // no fetcher for this partition group
-                        var broker = _metadata.Brokers.Single(b => b.NodeId == brokerGroup.BrokerId);
-<<<<<<< HEAD
-                        var fetcher2 = new Fetcher(broker, _connection, consumer, brokerGroup.Parts, _cancel.Token);
-                        fetcher2.AsObservable().Subscribe(_ => { }, e => StartPartitionRecovery(fetcher2, e));
-=======
-                        var fetcher2 = new Fetcher(broker, _protocol, consumer, brokerGroup.Parts, _cancel.Token);
-                        fetcher2.AsObservable().Subscribe(_ => { }, e => RecoverFailedFetcher(fetcher2, e));
->>>>>>> d7930a45
-                        fetcher = fetcher2;
-                        needSubscription = true;
-                        _log.Debug("No Fetcher exists. Fetcher is created on {0} and Consumer will subscribe", broker);
-                    }
-
-                    //
-                    // subscribe before merging new partitions to avoid events loss
-                    //
-                    if (needSubscription)
-                    {
-                        var recoveredPartitions = fetcher.
-                            AsObservable().
-                            SelectMany(f => f.Topics).
-                            Where(t => t.Topic == recoveryTopic);
-                        consumer.OnPartitionsRecovered(recoveredPartitions);
-                        _log.Debug("Subscribed Consumer to fetcher: {0} on topic {1}", fetcher, recoveryTopic);
-                    }
-
-                    fetcher.AddToListeningPartitions(consumer, brokerGroup.Parts);
-                }
-            }
-        }
-
-        #endregion
-
-        /// <summary>Will fetch topic metadata and check error status. If error
-<<<<<<< HEAD
-        /// might be intermitten, will keep retrying. If permanent error happen, BrokerException is thrown.</summary>
-        async Task<MetadataResponse> PoolMeta(string topic)
-=======
-        /// might be intermitten, will weep retrying.</summary>
-        private async Task<MetadataResponse> PoolMeta(string topic)
->>>>>>> d7930a45
-        {
-            // TODO: add timeout
-            _log.Debug("Start topic '{0}' pooling", topic);
-
-            while (!_cancel.IsCancellationRequested)
-            {
-                try
-                {
-<<<<<<< HEAD
-                    _log.Debug("PoolMeta: sending MetadataRequest...");
-                    var meta = await _connection.MetadataRequest(new TopicRequest { Topics = new[] { topic } });
-                    _log.Debug("PoolMeta: got MetadataResponse {0}", meta);
-=======
-                    var meta = await _protocol.MetadataRequest(new TopicRequest { Topics = new[] { topic } });
->>>>>>> d7930a45
-                    var errorCode = meta.Topics.Single().TopicErrorCode;
-                    switch (errorCode)
-                    {
-                        case ErrorCode.NoError:
-                            _log.Debug("Discovered topic: '{0}'", topic);
-                            return meta;
-                        case ErrorCode.LeaderNotAvailable:
-                            _log.Debug("Topic: '{0}': LeaderNotAvailable", topic);
-                            break;
-                        default:
-                            _log.Error("Topic: '{0}': {1}", topic, errorCode);
-                            throw new BrokerException(string.Format("Can not fetch metadata for topic '{0}'. {1}", topic, errorCode));
-                    }
-                }
-                catch (Exception e)
-                {
-                    _log.Error("Error while trying to fetch topic '{0}' metadata. {1}", topic, e.Message);
-                }
-
-                await Task.Delay(500, _cancel.Token);
-            }
-
-            return null;
-        } 
-
-        BrokerMeta FindBrokerMetaForPartitionId(string topic, int partition)
-        {
-            // TODO: how to handle not found exceptions, downed partitions?
-            var leader = _topicPartitionMap[topic].
-                Single(p => p.Id == partition).Leader;
-            var broker = _metadata.Brokers.Single(b => b.NodeId == leader);
-            _log.Debug("FindBrokerMetaForPartitionId '{0}'/{1} -> {2}", topic, partition, broker);
-            return broker;
-        }
-
-        internal async Task SendBatch(Publisher publisher, IList<Message> batch)
-        {
-            _inBatchCount.Incr();
-            try
-            {
-                _log.Debug("#{0} SendBatch messages: {1}", _id, batch.Count);
-
-                if (_cancel.IsCancellationRequested)
-                    throw new BrokerException("Can not send, router is closed");
-
-                if (_state == BrokerState.Connecting || _state == BrokerState.Disconnected)
-                {
-                    // group by publisher to send errors in batches
-                    //foreach (var pubGroup in batch.GroupBy(_ => _.Item1))
-                    //{
-                    //    var publisher = pubGroup.Key;
-                    switch (_state)
-                    {
-                        case BrokerState.Disconnected:
-                            // TODO: make OnPermError accepting IList or IEnumerable?
-                            publisher.OnPermError(new BrokerException("Router is not connected"), batch.ToArray());
-                            break;
-                        case BrokerState.Connecting:
-                            // TODO:
-                            //pubGroup.ToList().ForEach(_delayedMessages.Enqueue);
-                            break;
-                    }
-                    //}
-                    _log.Debug("SendBatch complete");
-                    return;
-                }
-
-                if (_state == BrokerState.Connected)
-                {
-                    // BNF:
-                    // ProduceRequest => RequiredAcks Timeout [TopicName [Partition MessageSetSize MessageSet]]
-                    //      RequiredAcks => int16
-                    //      Timeout => int32
-                    //      Partition => int32
-                    //      MessageSetSize => int32
-                    var waitingList = new List<Tuple<Publisher, PartitionMeta, Message>>();
-                    var requests = (
-                        from msg in
-                            (
-                                // extend message with broker and partition info
-                                from msg in batch
-                                let brokerPart = FindBrokerAndPartition(msg, publisher, waitingList)
-                                // Messages without known partition are sent to retry by FindBrokerAndPartition()
-                                // so just skip them here
-                                where brokerPart != null
-                                select new { Msg = msg, Broker = brokerPart.Item1, Part = brokerPart.Item2 }
-                                )
-                        // Group by broker to send one batch per physical connection
-                        group msg by msg.Broker
-                            into routeGrp
-                            select new ProduceRequest
-                            {
-                                Broker = routeGrp.Key,
-                                RequiredAcks = publisher.Acks,
-                                Timeout = publisher.TimeoutMs,
-                                TopicData = new[] 
-                                {
-                                    new TopicData {
-                                        TopicName = publisher.Topic,
-                                        PartitionsData = (
-                                            from msg in routeGrp
-                                            // group messages belonging to the same partition
-                                            group msg by msg.Part
-                                            into partitionGrp
-                                            select new PartitionData {
-                                                Pub = publisher,
-                                                OriginalMessages = partitionGrp.Select(m => m.Msg).ToArray(),
-                                                Partition = partitionGrp.Key.Id,
-                                                Messages = (
-                                                    from msg in partitionGrp
-                                                    select new MessageData {
-                                                        Key = msg.Msg.Key,
-                                                        Value = msg.Msg.Value
-                                                    }
-                                                )
-                                            }
-                                        )
-                                    }
-                                }
-                            }
-                    ).ToArray(); // materialize to fill out waitingList
-
-                    PutMessagesIntoWaitingQueue(waitingList);
-
-                    await _protocol.Produce(requests);
-                    _log.Debug("#{0} SendBatch complete", _id);
-                    return;
-                }
-
-                throw new Exception("Unknown state: " + _state);
-            }
-            finally {
-                _inBatchCount.Decr();
-            }
-        }
-
-        /// <summary>Find partition and connection for given message key/topic.
-        /// If topic meta does not exist, send message to the topic resolution queue
-        /// </summary>
-        /// <param name="waitingList">If partition is not found, null will be returned but message is enqueued onto this list for further resolution.</param>
-        /// <returns>Null if metadata for this topic not found</returns>
-        private Tuple<BrokerMeta,PartitionMeta> FindBrokerAndPartition(Message msg, Publisher pub, List<Tuple<Publisher,PartitionMeta,Message>> waitingList)
-        {
-            PartitionMeta[] parts;
-            var topic = pub.Topic;
-
-            if (!_topicPartitionMap.TryGetValue(topic, out parts))
-            {
-                EnqueueToTopicResolutionQueue(msg, pub, topic);
-                return null;
-            }
-
-            var index = msg.Key == null ?
-                _rnd.Next(parts.Length) :
-                Fletcher32HashOptimized(msg.Key) % parts.Length;
-
-            var part = parts[index];
-            var broker = _partitionBrokerMap[part];
-            
-            if (broker.Conn.State == ConnState.Connecting || part.ErrorCode == ErrorCode.LeaderNotAvailable)
-            {
-                waitingList.Add(Tuple.Create(pub, part, msg));
-                return null;
-            }
-
-            return Tuple.Create(broker, part);
-        }
-
-        /// <summary>Optimized Fletcher32 checksum implementation.
-        /// <see cref="http://en.wikipedia.org/wiki/Fletcher%27s_checksum#Fletcher-32"/></summary>
-        private uint Fletcher32HashOptimized(byte[] msg)
-        {
-            if (msg == null)
-                return 0;
-            var words = msg.Length;
-            int i = 0;
-            uint sum1 = 0xffff, sum2 = 0xffff;
-
-            while(words != 0)
-            {
-                var tlen = words > 359 ? 359 : words;
-                words -= tlen;
-                do
-                {
-                    sum2 += sum1 += msg[i++];
-                } while (--tlen != 0);
-                sum1 = (sum1 & 0xffff) + (sum1 >> 16);
-                sum2 = (sum2 & 0xffff) + (sum2 >> 16);
-            }
-            /* Second reduction step to reduce sums to 16 bits */
-            sum1 = (sum1 & 0xffff) + (sum1 >> 16);
-            sum2 = (sum2 & 0xffff) + (sum2 >> 16);
-            return (sum2 << 16 | sum1);
-        }
-
-        void RebuildBrokerIndexes(MetadataResponse clusterMeta = null)
-        {
-            // By default refresh current metadata
-            if (clusterMeta == null)
-                clusterMeta = _metadata;
-
-            _topicPartitionMap = clusterMeta.Topics.ToDictionary(t => t.TopicName, t => t.Partitions);
-            _partitionBrokerMap = (
-                from partition in
-                    (
-                        from topic in clusterMeta.Topics
-                        from partition in topic.Partitions
-                        select partition
-                    )
-                group partition by partition.Leader
-                into leaderGrp
-                join brokerConn in
-                (
-                    from broker in clusterMeta.Brokers
-                    select new {broker, conn = new Connection(broker.Host, broker.Port, _protocol)}
-                ) on leaderGrp.Key equals brokerConn.broker.NodeId
-                // flatten broker->partition[] into partition->broker
-                from partition in leaderGrp
-                select new {partition, broker = brokerConn}
-                ).ToDictionary(p => p.partition, p =>
-                {
-                    p.broker.broker.Conn = p.broker.conn;
-                    return p.broker.broker;
-                });
-        }
-
-        private void MergeTopicMeta(MetadataResponse topicMeta)
-        {
-            // append new topics
-            var newTopics = topicMeta.Topics.Except(_metadata.Topics, TopicMeta.NameComparer);
-            _metadata.Topics = _metadata.Topics.Concat(newTopics).ToArray();
-            
-            // update existing topics
-            (
-                from updatedTopic in topicMeta.Topics
-                where _metadata.Topics.Any(t => t.TopicName == updatedTopic.TopicName)
-                // assume no new partition can happen (kafka does not allow re-partitioning)
-                from oldPart in _metadata.Topics.Single(t => t.TopicName == updatedTopic.TopicName).Partitions
-                from updatedPart in updatedTopic.Partitions
-                where updatedPart.Id == oldPart.Id
-                select new { oldPart, updatedPart}
-            ).ForEach(_ => {
-                if (_.oldPart.ErrorCode != _.updatedPart.ErrorCode)
-                    _.oldPart.ErrorCode = _.updatedPart.ErrorCode;
-                if (!_.oldPart.Isr.SequenceEqual(_.updatedPart.Isr))
-                    _.oldPart.Isr = _.updatedPart.Isr;
-                if (_.oldPart.Leader != _.updatedPart.Leader)
-                {
-                    _log.Info("Partition changed leader {0}->{1}", _.oldPart, _.updatedPart);
-                    _.oldPart.Leader = _.updatedPart.Leader;
-                }
-                if (!_.oldPart.Replicas.SequenceEqual(_.updatedPart.Replicas))
-                    _.oldPart.Replicas = _.updatedPart.Replicas;
-            });
-
-            // add new brokers
-            var newBrokers = topicMeta.Brokers.Except(_metadata.Brokers, BrokerMeta.NodeIdComparer);
-            _metadata.Brokers = _metadata.Brokers.Concat(newBrokers).ToArray();
-
-            RebuildBrokerIndexes(_metadata);
-        }
-
-        // TODO: is called from ActionBlock but acess dictionaries. Unsafe!!!
-        // TODO: unify with partition recovery flow
-        async Task ResolveTopic(string topic)
-        {
-            var req = new TopicRequest { Topics = new[] { topic } };
-            try 
-            {
-resend:
-                var topicMeta = await _protocol.MetadataRequest(req);
-                switch (topicMeta.Topics[0].TopicErrorCode)
-                {
-                    case ErrorCode.NoError:
-                        _scheduler.Schedule(async () => { 
-                            var delayedMessages = _noTopicMessageQueue[topic];
-                            _noTopicMessageQueue.Remove(topic);
-                            MergeTopicMeta(topicMeta);
-                            // Issue out-of timer SendBatch to catch up all
-                            // TODO: make sure SendBatch from the main data stream is 
-                            // handled in kafka-broker thread
-                            foreach(var delayedMessage in delayedMessages.GroupBy(t => t.Item1, t => t.Item2))
-                                await SendBatch(delayedMessage.Key, delayedMessage.ToArray());
-                            // TODO: how to *prepend* messages to the queue?
-                        });
-                        break;
-                    case ErrorCode.LeaderNotAvailable:
-                        // TODO: limit retry by time
-                        while (true)
-                        {
-                            _log.Info("Leader not available for '{0}'. Will retry", topic);
-                            // TODO: progressive increase time of wait from 50ms..15sec
-                            await Task.Delay(TimeSpan.FromSeconds(1));
-                            goto resend;
-                        }
-                    default:
-                        var error = string.Format("Topic '{0}' can not be resolved. Error: {1}", topic, topicMeta.Topics[0].TopicErrorCode);
-                        throw new BrokerException(error);
-                }
-            }
-            catch (Exception e)
-            {
-                _scheduler.Schedule(() => {
-                    var failedMessages = _noTopicMessageQueue[topic];
-                    _noTopicMessageQueue.Remove(topic);
-                    failedMessages.
-                        GroupBy(m => m.Item1).
-                        Where(g => g.Key.OnPermError != null).
-                        ForEach(g => g.Key.OnPermError(e, g.Select(t => t.Item2).ToArray()));
-                });
-            }
-        }
-
-        internal void EnqueueToTopicResolutionQueue(Message msg, Publisher pub, string topic)
-        {
-            _scheduler.Schedule(() =>
-            {
-                if (!_noTopicMessageQueue.ContainsKey(topic))
-                {
-                    _noTopicMessageQueue.Add(topic, new List<Tuple<Publisher,Message>> { Tuple.Create(pub, msg) });
-                    _topicResolutionQueue.Post(topic);
-                }
-                else
-                {
-                    _noTopicMessageQueue[topic].Add(Tuple.Create(pub, msg));
-                }
-            });
-        }
-
-        internal async Task<TcpClient> GetAnyClient()
-        {
-            // Two awaits, one for scheduler and one for Conn.GetClient
-            return await await _scheduler.Ask(() =>
-            {
-                // TODO: would it be a good idea to query all brokers and return the 1st successful response?
-                // This way we do not fail the whole driver if first broker is down
-                var tcp = _metadata.Brokers.
-                    Select(b => b.Conn.GetClient()).
-                    First();
-                return tcp;
-            });
-        }
-
-        /// <summary> 
-        /// In case of transport error, consider it temporary.
-        /// Mark broker as broken, start connection pooling and enqueue messages
-        /// into waiting queue.
-        /// </summary>
-        internal void OnTransportError(ProduceRequest request, SocketException e)
-        {
-            _scheduler.Schedule(() =>
-            {
-                // start connection pooling only 1st time
-                if (request.Broker.Conn.State == ConnState.Connected)
-                {
-                    _log.Debug("Switching broker into Connecting mode {0}", request.Broker);
-                    request.Broker.Conn.State = ConnState.Connecting;
-                    
-                    // set partition state to leader unavailable
-                    (
-                        from topic in request.TopicData
-                        from partMeta in _topicPartitionMap[topic.TopicName]
-                        select partMeta
-                    ).ForEach(p => p.ErrorCode = ErrorCode.LeaderNotAvailable);
-                    
-                    PutMessagesIntoWaitingQueue(request);
-                    FireTempError(request);
-                }
-                else if (request.Broker.Conn.State == ConnState.Connecting)
-                {
-                    // just add messages to the waiting queue, connection pooling is already started
-                    PutMessagesIntoWaitingQueue(request);
-                    FireTempError(request);
-                }
-                else
-                {
-                    // connection failed permanently, no sending is possible
-                    (
-                        from topic in request.TopicData
-                        from part in topic.PartitionsData
-                        where part.Pub.OnPermError != null
-                        select part
-                    ).ForEach(part => part.Pub.OnPermError(e, part.OriginalMessages));
-                }
-
-            });
-        }
-
-        private void PutMessagesIntoWaitingQueue(ProduceRequest request)
-        {
-            (
-                from topic in request.TopicData
-                from part in topic.PartitionsData
-                select new {topic.TopicName, part}
-            ).ForEach(msgs =>
-            {
-                Dictionary<PartitionMeta, WaitQueueRecord> part;
-                if(!_waitingMessages.TryGetValue(msgs.TopicName, out part))
-                    _waitingMessages.Add(msgs.TopicName, part = new Dictionary<PartitionMeta, WaitQueueRecord>());
-                WaitQueueRecord waitingMsgs;
-                var partMeta = _topicPartitionMap[msgs.TopicName].Single(p => p.Id == msgs.part.Partition);
-                if(!part.TryGetValue(partMeta, out waitingMsgs))
-                    part.Add(partMeta, waitingMsgs = new WaitQueueRecord());
-                waitingMsgs.Messages.AddRange(msgs.part.OriginalMessages);
-                waitingMsgs.Pub = msgs.part.Pub;
-            });
-        }
-
-        private void PutMessagesIntoWaitingQueue(List<Tuple<Publisher,PartitionMeta,Message>> messages)
-        {
-            (
-                from message in messages
-                group message by new { message.Item2, message.Item1 }
-                    into msgGrp
-                    select new {Pub = msgGrp.Key.Item1, Part = msgGrp.Key.Item2, Messages = msgGrp.Select(m => m.Item3).ToArray()}
-
-            ).ForEach(msgGrp => {
-                Dictionary<PartitionMeta, WaitQueueRecord> part;
-                if (!_waitingMessages.TryGetValue(msgGrp.Pub.Topic, out part))
-                    _waitingMessages.Add(msgGrp.Pub.Topic, part = new Dictionary<PartitionMeta, WaitQueueRecord>());
-                WaitQueueRecord waitingMsgs;
-                var partMeta = msgGrp.Part;
-                if (!part.TryGetValue(partMeta, out waitingMsgs))
-                    part.Add(partMeta, waitingMsgs = new WaitQueueRecord());
-                waitingMsgs.Messages.AddRange(msgGrp.Messages);
-                waitingMsgs.Pub = msgGrp.Pub;            
-            });
-        }
-
-
-        private void FireTempError(ProduceRequest request)
-        {
-            (from topic in request.TopicData
-             from part in topic.PartitionsData
-             where part.Pub.OnTempError != null
-             select new {part.Pub, part.OriginalMessages}
-            ).ForEach(p => p.Pub.OnTempError(p.OriginalMessages));
-        }
-
-        async Task StartPartitionRecovery()
-        {
-            //
-            // Query all brokers in parallel. 
-            // Fetch metadata from first broker which responds.
-            // Re-fetch metadata from failed partition leader to make sure it is alive (unless it is the same just queried).
-
-            while (!_cancel.IsCancellationRequested)
-            {
-                var brokers = await _scheduler.Ask(() => _metadata.Brokers.ToArray());
-
-                foreach (var broker in brokers)
-                {
-                    // TODO: fail upon certain timeout
-                    try
-                    {
-                        // any topic which has partitions in non-draining state. Draining can stay in the queue for some time
-                        var topics = await _scheduler.Ask(() => _waitingMessages.Where(kv => kv.Value.Any(p => p.Key.ErrorCode != ErrorCode.Draining)).
-                            Select(kv => kv.Key).
-                            ToArray());
-                        if (topics.Length == 0)
-                        {
-                            await Task.Delay(1000);
-                            // TODO: we can complete this task, but how to avoid race condition
-                            // between adding new waiting messages and task completion?
-                            break;
-                        }
-
-                        _log.Info("Starting partition recovery. Broker: {0}", broker);
-
-                        var metaNew = await _protocol.MetadataRequest(new TopicRequest { Topics = topics }, broker);
-                        // if no exception, broker is back online. TODO: this is not thread-safe
-                        if(broker.Conn.State == ConnState.Connecting)
-                            broker.Conn.State = ConnState.Connected;
-
-                        _scheduler.Schedule(() =>
-                        {
-                            // find healed partitions, if any
-                            foreach (var metaTopicNew in metaNew.Topics.Where(t => t.TopicErrorCode == ErrorCode.NoError))
-                            {
-                                Dictionary<PartitionMeta, WaitQueueRecord> waitingParts;
-                                if (!_waitingMessages.TryGetValue(metaTopicNew.TopicName, out waitingParts))
-                                    continue;
-                                foreach (var metaPartSuccessNew in metaTopicNew.Partitions.Where(p => p.ErrorCode == ErrorCode.NoError))
-                                {
-                                    var waitingPart = waitingParts.Keys.SingleOrDefault(p => p.Id == metaPartSuccessNew.Id);
-                                    if (waitingPart == null)
-                                        continue;
-
-                                    // update meta of healed partitions
-                                    _log.Info("Recovered partition {0}->{1}", waitingPart, metaPartSuccessNew);
-                                    waitingPart.ErrorCode = ErrorCode.Draining;
-                                    waitingPart.Isr = metaPartSuccessNew.Isr;
-                                    waitingPart.Leader = metaPartSuccessNew.Leader;
-                                    waitingPart.Replicas = metaPartSuccessNew.Replicas;
-
-                                    if (waitingParts.Count == 0)
-                                    {
-                                        _waitingMessages.Remove(metaTopicNew.TopicName);
-                                        _log.Info("Topic '{0}' recovered", metaTopicNew.TopicName);
-                                    }
-
-                                    RebuildBrokerIndexes();
-                                }
-                            }
-
-                            // TODO: find unrecoverable errors and fail messages permanently
-
-                            RescanWaitingQueue();
-                        });
-
-
-                    }
-                    catch (Exception e)
-                    {
-                        _log.Debug("Recovery loop error: ", e.Message);
-                    }
-                    // TODO: progressive increase delay
-                    await Task.Delay(TimeSpan.FromSeconds(3));
-                }
-            }
-        }
-
-        private void RescanWaitingQueue()
-        {
-            // TODO: how to make sure this function is not called simulteounesly?
-            _scheduler.Schedule(async () => {
-                var recoveredParts = (from tkv in _waitingMessages
-                 from pkv in tkv.Value
-                 where pkv.Key.ErrorCode == ErrorCode.Draining
-                 select new { Topic = tkv.Key, Part = pkv.Key, pkv.Value.Pub, pkv.Value.Messages }).ToArray();
-
-                // resend
-                foreach(var recovered in recoveredParts) {
-                    var broker = _partitionBrokerMap[recovered.Part];
-                    var topicData = new TopicData {
-                        TopicName = recovered.Topic, 
-                        PartitionsData = new[]  {
-                            new PartitionData {
-                                Pub = recovered.Pub,
-                                Partition = recovered.Part.Id,
-                                OriginalMessages = recovered.Messages.ToArray(),
-                                Messages = recovered.Messages.Select(m => new MessageData {
-                                    Key = m.Key,
-                                    Value = m.Value
-                                }).ToArray()
-                            } 
-                        }
-                    };
-                    var response = await _protocol.ProduceRaw(new ProduceRequest {Broker = broker, RequiredAcks = recovered.Pub.Acks, Timeout = recovered.Pub.TimeoutMs, TopicData = new[] {topicData}}, CancellationToken.None);
-
-                    var errorCode = response.Topics.Single().Partitions.Single().ErrorCode;
-                    if (errorCode == ErrorCode.NoError)
-                    {
-                        var recovered1 = recovered;  // just make compiler happy
-                        _scheduler.Schedule(() => {
-                            // remove from waiting
-                            _waitingMessages[recovered1.Topic].Remove(recovered1.Part);
-                        });
-
-                        if (recovered.Pub.OnSuccess != null)
-                            recovered.Pub.OnSuccess(recovered.Messages.ToArray());
-
-                        _log.Info("Resent success. Messages: {0}, Topic: '{1}', Broker: {2}, Part: {3}", recovered1.Messages.Count, recovered1.Topic, broker, recovered.Part.Id);
-                    }
-                    else
-                    {
-                        // do nothing, messages will remain in the waiting queue
-                        _log.Error("Failed to resend messages from waiting queue. Error: {0}, broker: {1}, messages: {2}", errorCode, broker, recovered.Messages.Count);
-                    }
-                }
-            });
-        }
-
-        enum BrokerState
-        {
-            Disconnected,
-            Connecting,
-            Connected
-        }
-
-        class WaitQueueRecord {
-            public List<Message> Messages = new List<Message>();
-            public Publisher Pub;
-        }
-
-        #if DEBUG
-        internal BrokerMeta TestGetBrokerForPartition(string topic, int partition)
-        {
-            var partMeta = _topicPartitionMap[topic].Single(p => p.Id == partition);
-            var brokerMeta = _partitionBrokerMap[partMeta];
-            return brokerMeta;
-        }
-        #endif
-
-        public string[] GetAllTopics()
-        {
-            if(_metadata == null)
-                return new string[0];
-            return _scheduler.Ask(() => _metadata.Topics.Select(t => t.TopicName).ToArray()).Result;
-        }
-
-    }
-}
+﻿using System;
+using System.Collections.Concurrent;
+using System.Collections.Generic;
+using System.Linq;
+using System.Net.Sockets;
+using System.Reactive.Concurrency;
+using System.Reactive.Linq;
+using System.Reactive.Subjects;
+using System.Reactive.Threading.Tasks;
+using System.Threading;
+using System.Threading.Tasks;
+using System.Threading.Tasks.Dataflow;
+using kafka4net.ConsumerImpl;
+using kafka4net.Internal;
+using kafka4net.Metadata;
+using kafka4net.Protocol;
+using kafka4net.Protocol.Requests;
+using kafka4net.Protocol.Responses;
+using kafka4net.Utils;
+
+namespace kafka4net
+{
+    /// <summary>
+    /// Manage connections, metadata and makes routing decisions.
+    /// </summary>
+    public class Router
+    {
+        readonly Transport _protocol;
+        BrokerState _state = BrokerState.Disconnected;
+        static readonly Random _rnd = new Random();
+        static readonly ILogger _log = Logger.GetLogger();
+
+        readonly MetadataResponse _metadata = new MetadataResponse { Brokers = new BrokerMeta[0], Topics = new TopicMeta[0]};
+        // indexed metadata
+        // TODO: are kafka topics case-sensitive?
+        Dictionary<string,PartitionMeta[]> _topicPartitionMap = new Dictionary<string, PartitionMeta[]>();
+        Dictionary<PartitionMeta, BrokerMeta> _partitionBrokerMap = new Dictionary<PartitionMeta, BrokerMeta>();
+        readonly EventLoopScheduler _scheduler = new EventLoopScheduler(ts => new Thread(ts) { Name = "Kafka-route", IsBackground = true });
+        CountObservable _inBatchCount = new CountObservable();
+        static int _idCount;
+        readonly int _id = Interlocked.Increment(ref _idCount);
+
+        //
+        // message waiting structures
+        //
+        readonly Dictionary<string,List<Tuple<Publisher,Message>>> _noTopicMessageQueue = new Dictionary<string, List<Tuple<Publisher, Message>>>();
+        readonly ActionBlock<string> _topicResolutionQueue;
+        readonly  Dictionary<string,Dictionary<PartitionMeta,WaitQueueRecord>> _waitingMessages = new Dictionary<string, Dictionary<PartitionMeta, WaitQueueRecord>>();
+        PartitionRecoveryMonitor _partitionRecoveryMonitor;
+
+        readonly ConcurrentDictionary<BrokerMeta, Fetcher> _activeFetchers = new ConcurrentDictionary<BrokerMeta, Fetcher>();
+
+        readonly List<Consumer> _consumers = new List<Consumer>(); 
+
+        /// <summary>
+        /// Latest state of all partitions.
+        /// Recovery functions can publish recoveries, sending functions can post failures,
+        /// and routing functions can await for good status to come back
+        /// Structure: Topic/Partition/IsReady.
+        /// </summary>
+        readonly ISubject<Tuple<string, int, bool>, Tuple<string, int, bool>> _partitionStateChangesSubject;
+        
+        readonly CancellationTokenSource _cancel = new CancellationTokenSource();
+        private Task<Task> _partitionRecoveryTask;
+
+        /// <summary>
+        /// Create broker in disconnected state. Requires ConnectAsync or ConnectAsync call.
+        /// Attempt to send message in disconnected state will cause exception.
+        /// </summary>
+        public Router() 
+        {
+            _topicResolutionQueue = new ActionBlock<string>(t => ResolveTopic(t), 
+                new ExecutionDataflowBlockOptions { MaxDegreeOfParallelism = 5});
+
+            _partitionRecoveryTask = Task.Factory.StartNew(() => StartPartitionRecovery(), TaskCreationOptions.LongRunning);
+
+            _partitionStateChangesSubject = BuildPartitionStateChangeSubject();
+
+            _inBatchCount.Subscribe(c => _log.Debug("#{0} InBatchCount: {1}", _id, c));
+        }
+
+        public async Task Close(TimeSpan timeout)
+        {
+            _log.Debug("#{0} Closing...", _id);
+            _cancel.Cancel();
+            _topicResolutionQueue.Complete();
+            
+            var success = await Task.WhenAll(new[] { 
+                _partitionRecoveryMonitor.Completion, 
+                _topicResolutionQueue.Completion,
+                _inBatchCount.FirstAsync(c => c == 0).ToTask()
+            }).TimeoutAfter(timeout);
+
+            if (!success)
+            {
+                _log.Error("Timed out");
+                if(!_partitionRecoveryMonitor.Completion.IsCompleted)
+                    _log.Error("_partitionRecoveryMonitor timed out");
+                if(!_topicResolutionQueue.Completion.IsCompleted)
+                    _log.Error("_topicResolutionQueue timed out");
+                var batchesInProgress = _inBatchCount.FirstAsync().ToTask().Result;
+                if(batchesInProgress != 0)
+                    _log.Error("There are {0} batches in progress. Timed out", batchesInProgress);
+            }
+            else
+            {
+                _log.Debug("#{0} Closed", _id);
+            }
+        }
+
+        private void StartPartitionMonitor()
+        {
+            _partitionRecoveryMonitor = new PartitionRecoveryMonitor(_metadata.Brokers, _protocol, _cancel.Token);
+            // Merge metadata that recovery monitor discovers
+            _partitionRecoveryMonitor.NewMetadataEvents.Subscribe(meta => _scheduler.Schedule(() => MergeTopicMeta(meta)));
+            _partitionRecoveryMonitor.RecoveryEvents.Subscribe(
+                parts => OnPartitionRecoveredUpdateConsumers(parts.Item1, parts.Item2));
+        }
+
+        /// <summary>
+        /// Compose a Subject that tracks the ready state for each topic/partiion. Always replay the most recent state for any topic/partition
+        /// </summary>
+        /// <returns></returns>
+        private static ISubject<Tuple<string, int, bool>, Tuple<string, int, bool>> BuildPartitionStateChangeSubject()
+        {
+            var subj = new Subject<Tuple<string, int, bool>>();
+            var pipeline = 
+                // group by topic and partition
+                subj.GroupBy(e => new { e.Item1, e.Item2 }).
+                // select 
+                Select(g =>
+                {
+                    // we only want the distinct groups (one per topic/partition)
+                    var gg = g.DistinctUntilChanged().Replay(1); 
+                    gg.Connect(); 
+                    return gg;
+                }).
+                Replay();
+            pipeline.Connect();
+            var pipeline2 = pipeline.Merge();
+            return Subject.Create(subj, pipeline2);
+        }
+
+
+        /// <summary>
+        /// Gets an observable sequence of any changes to the Fetcher for a specific topic/partition
+        /// </summary>
+        /// <param name="topic"></param>
+        /// <param name="partitionId"></param>
+        /// <returns></returns>
+        internal IObservable<Fetcher> GetFetcherChanges(string topic, int partitionId)
+        {
+            return _partitionStateChangesSubject.Where(t => t.Item1 == topic && t.Item2 == partitionId)
+                .Select(state =>
+                {
+                    // if the state is not ready, return NULL for the fetcher.
+                    if (state.Item3 == false)
+                        return (Fetcher)null;
+
+                    // get or create the correct Fetcher for this topic/partition
+                    var broker = FindBrokerMetaForPartitionId(state.Item1, state.Item2);
+
+                    var fetcher = _activeFetchers.GetOrAdd(broker, b =>
+                    {
+                        // all new fetchers need to be "watched" for errors.
+                        var f = new Fetcher(b, _protocol, null, _cancel.Token);
+                        f.AsObservable().Subscribe(res => { }, err => RecoverFailedFetcher(f, err));
+                        return f;
+                    });
+
+                    return fetcher;
+
+                }).Replay(1);
+        }
+
+
+        /// <summary>
+        /// ConnectAsync and fetch list of brokers and metadata.
+        /// </summary>
+        /// <param name="seedBrokers">Comma separated list of seed brokers. Port numbers are optional.
+        /// <example>192.168.56.10,192.168.56.20:8081,broker3.local.net:8181</example>
+        /// </param>
+        public Router(string seedBrokers) : this()
+        {
+            _protocol = new Transport(this, seedBrokers);
+            _state = BrokerState.Disconnected;
+        }
+
+        #region External callable
+
+        public async Task ConnectAsync()
+        {
+            await await _scheduler.Ask(async () =>
+            {
+                if (_state != BrokerState.Disconnected)
+                    return;
+
+                _state = BrokerState.Connecting;
+                var initMeta = await _protocol.ConnectAsync();
+                MergeTopicMeta(initMeta);
+                _state = BrokerState.Connected;
+                StartPartitionMonitor();
+            }).ConfigureAwait(false);
+        }
+
+        /// <summary>Get topics which are already cached. Does not issue metadata request.</summary>
+        public Task<TopicMeta[]> GetTopics()
+        {
+            if(_state != BrokerState.Connected)
+                throw new BrokerException("Broker is not connected");
+
+            return _scheduler.Ask(() => _metadata.Topics);
+        }
+
+        /// <summary>Resolve initial offsets of partitions and start fetching loop</summary>
+        internal async Task<IObservable<ReceivedMessage>> InitFetching(Consumer consumer)
+        {
+            // TODO: synchronization!
+
+            // TODO: implement consumer removal when unsubscribed
+            _consumers.Add(consumer);
+
+            await GetOrFetchMetaForTopic(consumer.Topic);
+
+            // Calculate routings of partition to broker, group by broker
+            // and add the group of partitions to appropriate Fetcher
+            return (
+                from part in _topicPartitionMap[consumer.Topic]
+                let broker = FindBrokerMetaForPartitionId(consumer.Topic, part.Id)
+                // group partitions belonging to the same broker into single batch
+                group part.Id by broker into brokerGrp
+                select brokerGrp
+            ).Select(async listeningPartitions =>
+            {
+                var consumerKey = Tuple.Create(listeningPartitions.Key.NodeId, consumer.MaxWaitTimeMs, consumer.MinBytes);
+                var fetcher = _activeFetchers.Values.FirstOrDefault(f => f.Key.Equals(consumerKey));
+                if (fetcher == null)
+                {
+                    fetcher = new Fetcher(listeningPartitions.Key, _protocol, consumerKey, _cancel.Token);
+                    _activeFetchers.AddOrUpdate(listeningPartitions.Key, fetcher, (meta, fetcher1) => fetcher1);
+                }
+                
+                await fetcher.ResolveOffsets(consumer, listeningPartitions.ToArray());
+                _log.Debug("Fetcher {0} resolved time", fetcher);
+                
+                return fetcher.AsObservable().
+                    SelectMany(msg => msg.Topics).
+                    Where(t => t.Topic == consumer.Topic).
+                    // in case of failure, start partition recovery process
+                    Do(_ => {}, e => RecoverFailedFetcher(fetcher, e)).
+                    SelectMany(topic => {
+                        _log.Debug("#{0} Received fetch message", _id);
+                        return (
+                            from part in topic.Partitions
+                            from msg in part.Messages
+                            select new ReceivedMessage
+                            {
+                                Topic = topic.Topic,
+                                Partition = part.Partition,
+                                Key = msg.Key,
+                                Value = msg.Value
+                            });
+                    });
+            }).
+                // TODO: could this be avoided by rewriting the body somehow???
+                ToObservable().Merge().Merge().
+                ObserveOn(_scheduler);
+        }
+
+        public async Task<PartitionInfo[]> GetPartitionsInfo(string topic)
+        {
+            var ret = await await _scheduler.Ask(async () => {
+                // get partition list
+                await GetOrFetchMetaForTopic(topic);
+                var parts = _topicPartitionMap[topic].
+                    Select(p => new OffsetRequest.PartitionData {
+                        Id = p.Id,
+                        Time = -1L
+                    }).ToArray();
+
+                // group parts by broker
+                var requests = (
+                    from part in parts
+                    let broker = FindBrokerMetaForPartitionId(topic, part.Id)
+                    group part by broker into brokerGrp
+                    let req = new OffsetRequest { TopicName = topic, Partitions = brokerGrp.ToArray() }
+                    select _protocol.GetOffsets(req, brokerGrp.Key.Conn)
+                ).ToArray();
+
+                await Task.WhenAll(requests);
+
+                // TODO: handle recoverable errors, such as tcp transport exceptions (with limited retry)
+                // or partition relocation
+                // TODO: handler error codes
+                if(requests.Any(r => r.IsFaulted))
+                    throw new AggregateException("Failure when getting offsets info", requests.Where(r => r.IsFaulted).Select(r => r.Exception));
+
+                return (
+                    from r in requests
+                    from part in r.Result.Partitions
+                    select new PartitionInfo { 
+                        Partition = part.Partition, 
+                        Head = part.Offsets.Length == 1 ? -1 : part.Offsets[1], 
+                        Tail = part.Offsets[0] 
+                    }
+                ).ToArray();
+            });
+
+            return ret;
+        }
+
+        /// <summary>Get cached metadata for topic, or request, wait and cache it</summary>
+        async Task GetOrFetchMetaForTopic(string topic)
+        {
+            if (!_topicPartitionMap.ContainsKey(topic))
+            {
+                _log.Debug("Topic '{0}' does not exists. Starting pooling...", topic);
+                var meta = await PoolMeta(topic);
+                _log.Debug("Got topic metadata");
+                MergeTopicMeta(meta);
+            }
+        }
+
+        private void RecoverFailedFetcher(Fetcher fetcher, Exception e)
+        {
+            Fetcher f;
+            _activeFetchers.TryRemove(fetcher.Broker, out f);
+
+            // TODO: After starting recovery loop for this fetcher's partitions, dispose of the fetcher. 
+            // A new fetcher will be created when the broker comes back up.
+            _partitionRecoveryMonitor.StartRecovery(fetcher.GetOffsetStates());
+            _log.Info("Fetcher failed. Started recovery.", e);
+        }
+
+        /// <summary>After partitions are recoverd, Leader may change. Moreover, now aprtitions may belong to different leaders,
+        /// which requires re-grouping them according to new Leader information</summary>
+        void OnPartitionRecoveredUpdateConsumers(string recoveryTopic, IEnumerable<PartitionFetchState> recoveryStates)
+        {
+            foreach (var consumer in _consumers.Where(c => c.Topic == recoveryTopic))
+            {
+                _log.Debug("Detected recovered partitions. Topic: {0}, partitions: {1}", recoveryTopic, string.Join(",", recoveryStates));
+
+                bool needSubscription = false;
+                Fetcher fetcher;
+
+                var brokerIdAndParts = (
+                    from partState in recoveryStates
+                    let leader = _topicPartitionMap[recoveryTopic].Single(p => p.Id == partState.PartId).Leader
+                    group partState by leader into brokerGrp
+                    select new { BrokerId = brokerGrp.Key, Parts = brokerGrp.ToList()}
+                );
+
+                foreach (var brokerGroup in brokerIdAndParts)
+                {
+                    fetcher = _activeFetchers.Values.SingleOrDefault(f => f.BrokerId == brokerGroup.BrokerId);
+                    if (fetcher != null)
+                    {
+                        if (!fetcher.HasConsumer(consumer))
+                        { // there is a fetcher but consumer is not subscribed
+                            needSubscription = true;
+                            _log.Debug("Fetcher already exists {0} but Consumer is not subscribed. Will subscribe", fetcher);
+                        }
+                        else
+                        {
+                            _log.Error("Fetcher already exists and Consumer is already subscribed {0}. Should not happen!", fetcher);
+                        }
+                    }
+                    else
+                    {
+                        // no fetcher for this partition group
+                        var broker = _metadata.Brokers.Single(b => b.NodeId == brokerGroup.BrokerId);
+                        var fetcher2 = new Fetcher(broker, _protocol, consumer, brokerGroup.Parts, _cancel.Token);
+                        fetcher2.AsObservable().Subscribe(_ => { }, e => RecoverFailedFetcher(fetcher2, e));
+                        fetcher = fetcher2;
+                        needSubscription = true;
+                        _log.Debug("No Fetcher exists. Fetcher is created on {0} and Consumer will subscribe", broker);
+                    }
+
+                    //
+                    // subscribe before merging new partitions to avoid events loss
+                    //
+                    if (needSubscription)
+                    {
+                        var recoveredPartitions = fetcher.
+                            AsObservable().
+                            SelectMany(f => f.Topics).
+                            Where(t => t.Topic == recoveryTopic);
+                        consumer.OnPartitionsRecovered(recoveredPartitions);
+                        _log.Debug("Subscribed Consumer to fetcher: {0} on topic {1}", fetcher, recoveryTopic);
+                    }
+
+                    fetcher.AddToListeningPartitions(consumer, brokerGroup.Parts);
+                }
+            }
+        }
+
+        #endregion
+
+        /// <summary>Will fetch topic metadata and check error status. If error
+        /// might be intermitten, will keep retrying. If permanent error happen, BrokerException is thrown.</summary>
+        private async Task<MetadataResponse> PoolMeta(string topic)
+        {
+            // TODO: add timeout
+            _log.Debug("Start topic '{0}' pooling", topic);
+
+            while (!_cancel.IsCancellationRequested)
+            {
+                try
+                {
+                    _log.Debug("PoolMeta: sending MetadataRequest...");
+                    var meta = await _protocol.MetadataRequest(new TopicRequest { Topics = new[] { topic } });
+                    _log.Debug("PoolMeta: got MetadataResponse {0}", meta);
+                    var errorCode = meta.Topics.Single().TopicErrorCode;
+                    switch (errorCode)
+                    {
+                        case ErrorCode.NoError:
+                            _log.Debug("Discovered topic: '{0}'", topic);
+                            return meta;
+                        case ErrorCode.LeaderNotAvailable:
+                            _log.Debug("Topic: '{0}': LeaderNotAvailable", topic);
+                            break;
+                        default:
+                            _log.Error("Topic: '{0}': {1}", topic, errorCode);
+                            throw new BrokerException(string.Format("Can not fetch metadata for topic '{0}'. {1}", topic, errorCode));
+                    }
+                }
+                catch (Exception e)
+                {
+                    _log.Error("Error while trying to fetch topic '{0}' metadata. {1}", topic, e.Message);
+                }
+
+                await Task.Delay(500, _cancel.Token);
+            }
+
+            return null;
+        } 
+
+        BrokerMeta FindBrokerMetaForPartitionId(string topic, int partition)
+        {
+            // TODO: how to handle not found exceptions, downed partitions?
+            var leader = _topicPartitionMap[topic].
+                Single(p => p.Id == partition).Leader;
+            var broker = _metadata.Brokers.Single(b => b.NodeId == leader);
+            _log.Debug("FindBrokerMetaForPartitionId '{0}'/{1} -> {2}", topic, partition, broker);
+            return broker;
+        }
+
+        internal async Task SendBatch(Publisher publisher, IList<Message> batch)
+        {
+            _inBatchCount.Incr();
+            try
+            {
+                _log.Debug("#{0} SendBatch messages: {1}", _id, batch.Count);
+
+                if (_cancel.IsCancellationRequested)
+                    throw new BrokerException("Can not send, router is closed");
+
+                if (_state == BrokerState.Connecting || _state == BrokerState.Disconnected)
+                {
+                    // group by publisher to send errors in batches
+                    //foreach (var pubGroup in batch.GroupBy(_ => _.Item1))
+                    //{
+                    //    var publisher = pubGroup.Key;
+                    switch (_state)
+                    {
+                        case BrokerState.Disconnected:
+                            // TODO: make OnPermError accepting IList or IEnumerable?
+                            publisher.OnPermError(new BrokerException("Router is not connected"), batch.ToArray());
+                            break;
+                        case BrokerState.Connecting:
+                            // TODO:
+                            //pubGroup.ToList().ForEach(_delayedMessages.Enqueue);
+                            break;
+                    }
+                    //}
+                    _log.Debug("SendBatch complete");
+                    return;
+                }
+
+                if (_state == BrokerState.Connected)
+                {
+                    // BNF:
+                    // ProduceRequest => RequiredAcks Timeout [TopicName [Partition MessageSetSize MessageSet]]
+                    //      RequiredAcks => int16
+                    //      Timeout => int32
+                    //      Partition => int32
+                    //      MessageSetSize => int32
+                    var waitingList = new List<Tuple<Publisher, PartitionMeta, Message>>();
+                    var requests = (
+                        from msg in
+                            (
+                                // extend message with broker and partition info
+                                from msg in batch
+                                let brokerPart = FindBrokerAndPartition(msg, publisher, waitingList)
+                                // Messages without known partition are sent to retry by FindBrokerAndPartition()
+                                // so just skip them here
+                                where brokerPart != null
+                                select new { Msg = msg, Broker = brokerPart.Item1, Part = brokerPart.Item2 }
+                                )
+                        // Group by broker to send one batch per physical connection
+                        group msg by msg.Broker
+                            into routeGrp
+                            select new ProduceRequest
+                            {
+                                Broker = routeGrp.Key,
+                                RequiredAcks = publisher.Acks,
+                                Timeout = publisher.TimeoutMs,
+                                TopicData = new[] 
+                                {
+                                    new TopicData {
+                                        TopicName = publisher.Topic,
+                                        PartitionsData = (
+                                            from msg in routeGrp
+                                            // group messages belonging to the same partition
+                                            group msg by msg.Part
+                                            into partitionGrp
+                                            select new PartitionData {
+                                                Pub = publisher,
+                                                OriginalMessages = partitionGrp.Select(m => m.Msg).ToArray(),
+                                                Partition = partitionGrp.Key.Id,
+                                                Messages = (
+                                                    from msg in partitionGrp
+                                                    select new MessageData {
+                                                        Key = msg.Msg.Key,
+                                                        Value = msg.Msg.Value
+                                                    }
+                                                )
+                                            }
+                                        )
+                                    }
+                                }
+                            }
+                    ).ToArray(); // materialize to fill out waitingList
+
+                    PutMessagesIntoWaitingQueue(waitingList);
+
+                    await _protocol.Produce(requests);
+                    _log.Debug("#{0} SendBatch complete", _id);
+                    return;
+                }
+
+                throw new Exception("Unknown state: " + _state);
+            }
+            finally {
+                _inBatchCount.Decr();
+            }
+        }
+
+        /// <summary>Find partition and connection for given message key/topic.
+        /// If topic meta does not exist, send message to the topic resolution queue
+        /// </summary>
+        /// <param name="waitingList">If partition is not found, null will be returned but message is enqueued onto this list for further resolution.</param>
+        /// <returns>Null if metadata for this topic not found</returns>
+        private Tuple<BrokerMeta,PartitionMeta> FindBrokerAndPartition(Message msg, Publisher pub, List<Tuple<Publisher,PartitionMeta,Message>> waitingList)
+        {
+            PartitionMeta[] parts;
+            var topic = pub.Topic;
+
+            if (!_topicPartitionMap.TryGetValue(topic, out parts))
+            {
+                EnqueueToTopicResolutionQueue(msg, pub, topic);
+                return null;
+            }
+
+            var index = msg.Key == null ?
+                _rnd.Next(parts.Length) :
+                Fletcher32HashOptimized(msg.Key) % parts.Length;
+
+            var part = parts[index];
+            var broker = _partitionBrokerMap[part];
+            
+            if (broker.Conn.State == ConnState.Connecting || part.ErrorCode == ErrorCode.LeaderNotAvailable)
+            {
+                waitingList.Add(Tuple.Create(pub, part, msg));
+                return null;
+            }
+
+            return Tuple.Create(broker, part);
+        }
+
+        /// <summary>Optimized Fletcher32 checksum implementation.
+        /// <see cref="http://en.wikipedia.org/wiki/Fletcher%27s_checksum#Fletcher-32"/></summary>
+        private uint Fletcher32HashOptimized(byte[] msg)
+        {
+            if (msg == null)
+                return 0;
+            var words = msg.Length;
+            int i = 0;
+            uint sum1 = 0xffff, sum2 = 0xffff;
+
+            while(words != 0)
+            {
+                var tlen = words > 359 ? 359 : words;
+                words -= tlen;
+                do
+                {
+                    sum2 += sum1 += msg[i++];
+                } while (--tlen != 0);
+                sum1 = (sum1 & 0xffff) + (sum1 >> 16);
+                sum2 = (sum2 & 0xffff) + (sum2 >> 16);
+            }
+            /* Second reduction step to reduce sums to 16 bits */
+            sum1 = (sum1 & 0xffff) + (sum1 >> 16);
+            sum2 = (sum2 & 0xffff) + (sum2 >> 16);
+            return (sum2 << 16 | sum1);
+        }
+
+        void RebuildBrokerIndexes(MetadataResponse clusterMeta = null)
+        {
+            // By default refresh current metadata
+            if (clusterMeta == null)
+                clusterMeta = _metadata;
+
+            _topicPartitionMap = clusterMeta.Topics.ToDictionary(t => t.TopicName, t => t.Partitions);
+            _partitionBrokerMap = (
+                from partition in
+                    (
+                        from topic in clusterMeta.Topics
+                        from partition in topic.Partitions
+                        select partition
+                    )
+                group partition by partition.Leader
+                into leaderGrp
+                join brokerConn in
+                (
+                    from broker in clusterMeta.Brokers
+                    select new {broker, conn = new Connection(broker.Host, broker.Port, _protocol)}
+                ) on leaderGrp.Key equals brokerConn.broker.NodeId
+                // flatten broker->partition[] into partition->broker
+                from partition in leaderGrp
+                select new {partition, broker = brokerConn}
+                ).ToDictionary(p => p.partition, p =>
+                {
+                    p.broker.broker.Conn = p.broker.conn;
+                    return p.broker.broker;
+                });
+        }
+
+        private void MergeTopicMeta(MetadataResponse topicMeta)
+        {
+            // append new topics
+            var newTopics = topicMeta.Topics.Except(_metadata.Topics, TopicMeta.NameComparer);
+            _metadata.Topics = _metadata.Topics.Concat(newTopics).ToArray();
+            
+            // update existing topics
+            (
+                from updatedTopic in topicMeta.Topics
+                where _metadata.Topics.Any(t => t.TopicName == updatedTopic.TopicName)
+                // assume no new partition can happen (kafka does not allow re-partitioning)
+                from oldPart in _metadata.Topics.Single(t => t.TopicName == updatedTopic.TopicName).Partitions
+                from updatedPart in updatedTopic.Partitions
+                where updatedPart.Id == oldPart.Id
+                select new { oldPart, updatedPart}
+            ).ForEach(_ => {
+                if (_.oldPart.ErrorCode != _.updatedPart.ErrorCode)
+                    _.oldPart.ErrorCode = _.updatedPart.ErrorCode;
+                if (!_.oldPart.Isr.SequenceEqual(_.updatedPart.Isr))
+                    _.oldPart.Isr = _.updatedPart.Isr;
+                if (_.oldPart.Leader != _.updatedPart.Leader)
+                {
+                    _log.Info("Partition changed leader {0}->{1}", _.oldPart, _.updatedPart);
+                    _.oldPart.Leader = _.updatedPart.Leader;
+                }
+                if (!_.oldPart.Replicas.SequenceEqual(_.updatedPart.Replicas))
+                    _.oldPart.Replicas = _.updatedPart.Replicas;
+            });
+
+            // add new brokers
+            var newBrokers = topicMeta.Brokers.Except(_metadata.Brokers, BrokerMeta.NodeIdComparer);
+            _metadata.Brokers = _metadata.Brokers.Concat(newBrokers).ToArray();
+
+            RebuildBrokerIndexes(_metadata);
+        }
+
+        // TODO: is called from ActionBlock but acess dictionaries. Unsafe!!!
+        // TODO: unify with partition recovery flow
+        async Task ResolveTopic(string topic)
+        {
+            var req = new TopicRequest { Topics = new[] { topic } };
+            try 
+            {
+resend:
+                var topicMeta = await _protocol.MetadataRequest(req);
+                switch (topicMeta.Topics[0].TopicErrorCode)
+                {
+                    case ErrorCode.NoError:
+                        _scheduler.Schedule(async () => { 
+                            var delayedMessages = _noTopicMessageQueue[topic];
+                            _noTopicMessageQueue.Remove(topic);
+                            MergeTopicMeta(topicMeta);
+                            // Issue out-of timer SendBatch to catch up all
+                            // TODO: make sure SendBatch from the main data stream is 
+                            // handled in kafka-broker thread
+                            foreach(var delayedMessage in delayedMessages.GroupBy(t => t.Item1, t => t.Item2))
+                                await SendBatch(delayedMessage.Key, delayedMessage.ToArray());
+                            // TODO: how to *prepend* messages to the queue?
+                        });
+                        break;
+                    case ErrorCode.LeaderNotAvailable:
+                        // TODO: limit retry by time
+                        while (true)
+                        {
+                            _log.Info("Leader not available for '{0}'. Will retry", topic);
+                            // TODO: progressive increase time of wait from 50ms..15sec
+                            await Task.Delay(TimeSpan.FromSeconds(1));
+                            goto resend;
+                        }
+                    default:
+                        var error = string.Format("Topic '{0}' can not be resolved. Error: {1}", topic, topicMeta.Topics[0].TopicErrorCode);
+                        throw new BrokerException(error);
+                }
+            }
+            catch (Exception e)
+            {
+                _scheduler.Schedule(() => {
+                    var failedMessages = _noTopicMessageQueue[topic];
+                    _noTopicMessageQueue.Remove(topic);
+                    failedMessages.
+                        GroupBy(m => m.Item1).
+                        Where(g => g.Key.OnPermError != null).
+                        ForEach(g => g.Key.OnPermError(e, g.Select(t => t.Item2).ToArray()));
+                });
+            }
+        }
+
+        internal void EnqueueToTopicResolutionQueue(Message msg, Publisher pub, string topic)
+        {
+            _scheduler.Schedule(() =>
+            {
+                if (!_noTopicMessageQueue.ContainsKey(topic))
+                {
+                    _noTopicMessageQueue.Add(topic, new List<Tuple<Publisher,Message>> { Tuple.Create(pub, msg) });
+                    _topicResolutionQueue.Post(topic);
+                }
+                else
+                {
+                    _noTopicMessageQueue[topic].Add(Tuple.Create(pub, msg));
+                }
+            });
+        }
+
+        internal async Task<TcpClient> GetAnyClient()
+        {
+            // Two awaits, one for scheduler and one for Conn.GetClient
+            return await await _scheduler.Ask(() =>
+            {
+                // TODO: would it be a good idea to query all brokers and return the 1st successful response?
+                // This way we do not fail the whole driver if first broker is down
+                var tcp = _metadata.Brokers.
+                    Select(b => b.Conn.GetClient()).
+                    First();
+                return tcp;
+            });
+        }
+
+        /// <summary> 
+        /// In case of transport error, consider it temporary.
+        /// Mark broker as broken, start connection pooling and enqueue messages
+        /// into waiting queue.
+        /// </summary>
+        internal void OnTransportError(ProduceRequest request, SocketException e)
+        {
+            _scheduler.Schedule(() =>
+            {
+                // start connection pooling only 1st time
+                if (request.Broker.Conn.State == ConnState.Connected)
+                {
+                    _log.Debug("Switching broker into Connecting mode {0}", request.Broker);
+                    request.Broker.Conn.State = ConnState.Connecting;
+                    
+                    // set partition state to leader unavailable
+                    (
+                        from topic in request.TopicData
+                        from partMeta in _topicPartitionMap[topic.TopicName]
+                        select partMeta
+                    ).ForEach(p => p.ErrorCode = ErrorCode.LeaderNotAvailable);
+                    
+                    PutMessagesIntoWaitingQueue(request);
+                    FireTempError(request);
+                }
+                else if (request.Broker.Conn.State == ConnState.Connecting)
+                {
+                    // just add messages to the waiting queue, connection pooling is already started
+                    PutMessagesIntoWaitingQueue(request);
+                    FireTempError(request);
+                }
+                else
+                {
+                    // connection failed permanently, no sending is possible
+                    (
+                        from topic in request.TopicData
+                        from part in topic.PartitionsData
+                        where part.Pub.OnPermError != null
+                        select part
+                    ).ForEach(part => part.Pub.OnPermError(e, part.OriginalMessages));
+                }
+
+            });
+        }
+
+        private void PutMessagesIntoWaitingQueue(ProduceRequest request)
+        {
+            (
+                from topic in request.TopicData
+                from part in topic.PartitionsData
+                select new {topic.TopicName, part}
+            ).ForEach(msgs =>
+            {
+                Dictionary<PartitionMeta, WaitQueueRecord> part;
+                if(!_waitingMessages.TryGetValue(msgs.TopicName, out part))
+                    _waitingMessages.Add(msgs.TopicName, part = new Dictionary<PartitionMeta, WaitQueueRecord>());
+                WaitQueueRecord waitingMsgs;
+                var partMeta = _topicPartitionMap[msgs.TopicName].Single(p => p.Id == msgs.part.Partition);
+                if(!part.TryGetValue(partMeta, out waitingMsgs))
+                    part.Add(partMeta, waitingMsgs = new WaitQueueRecord());
+                waitingMsgs.Messages.AddRange(msgs.part.OriginalMessages);
+                waitingMsgs.Pub = msgs.part.Pub;
+            });
+        }
+
+        private void PutMessagesIntoWaitingQueue(List<Tuple<Publisher,PartitionMeta,Message>> messages)
+        {
+            (
+                from message in messages
+                group message by new { message.Item2, message.Item1 }
+                    into msgGrp
+                    select new {Pub = msgGrp.Key.Item1, Part = msgGrp.Key.Item2, Messages = msgGrp.Select(m => m.Item3).ToArray()}
+
+            ).ForEach(msgGrp => {
+                Dictionary<PartitionMeta, WaitQueueRecord> part;
+                if (!_waitingMessages.TryGetValue(msgGrp.Pub.Topic, out part))
+                    _waitingMessages.Add(msgGrp.Pub.Topic, part = new Dictionary<PartitionMeta, WaitQueueRecord>());
+                WaitQueueRecord waitingMsgs;
+                var partMeta = msgGrp.Part;
+                if (!part.TryGetValue(partMeta, out waitingMsgs))
+                    part.Add(partMeta, waitingMsgs = new WaitQueueRecord());
+                waitingMsgs.Messages.AddRange(msgGrp.Messages);
+                waitingMsgs.Pub = msgGrp.Pub;            
+            });
+        }
+
+
+        private void FireTempError(ProduceRequest request)
+        {
+            (from topic in request.TopicData
+             from part in topic.PartitionsData
+             where part.Pub.OnTempError != null
+             select new {part.Pub, part.OriginalMessages}
+            ).ForEach(p => p.Pub.OnTempError(p.OriginalMessages));
+        }
+
+        async Task StartPartitionRecovery()
+        {
+            //
+            // Query all brokers in parallel. 
+            // Fetch metadata from first broker which responds.
+            // Re-fetch metadata from failed partition leader to make sure it is alive (unless it is the same just queried).
+
+            while (!_cancel.IsCancellationRequested)
+            {
+                var brokers = await _scheduler.Ask(() => _metadata.Brokers.ToArray());
+
+                foreach (var broker in brokers)
+                {
+                    // TODO: fail upon certain timeout
+                    try
+                    {
+                        // any topic which has partitions in non-draining state. Draining can stay in the queue for some time
+                        var topics = await _scheduler.Ask(() => _waitingMessages.Where(kv => kv.Value.Any(p => p.Key.ErrorCode != ErrorCode.Draining)).
+                            Select(kv => kv.Key).
+                            ToArray());
+                        if (topics.Length == 0)
+                        {
+                            await Task.Delay(1000);
+                            // TODO: we can complete this task, but how to avoid race condition
+                            // between adding new waiting messages and task completion?
+                            break;
+                        }
+
+                        _log.Info("Starting partition recovery. Broker: {0}", broker);
+
+                        var metaNew = await _protocol.MetadataRequest(new TopicRequest { Topics = topics }, broker);
+                        // if no exception, broker is back online. TODO: this is not thread-safe
+                        if(broker.Conn.State == ConnState.Connecting)
+                            broker.Conn.State = ConnState.Connected;
+
+                        _scheduler.Schedule(() =>
+                        {
+                            // find healed partitions, if any
+                            foreach (var metaTopicNew in metaNew.Topics.Where(t => t.TopicErrorCode == ErrorCode.NoError))
+                            {
+                                Dictionary<PartitionMeta, WaitQueueRecord> waitingParts;
+                                if (!_waitingMessages.TryGetValue(metaTopicNew.TopicName, out waitingParts))
+                                    continue;
+                                foreach (var metaPartSuccessNew in metaTopicNew.Partitions.Where(p => p.ErrorCode == ErrorCode.NoError))
+                                {
+                                    var waitingPart = waitingParts.Keys.SingleOrDefault(p => p.Id == metaPartSuccessNew.Id);
+                                    if (waitingPart == null)
+                                        continue;
+
+                                    // update meta of healed partitions
+                                    _log.Info("Recovered partition {0}->{1}", waitingPart, metaPartSuccessNew);
+                                    waitingPart.ErrorCode = ErrorCode.Draining;
+                                    waitingPart.Isr = metaPartSuccessNew.Isr;
+                                    waitingPart.Leader = metaPartSuccessNew.Leader;
+                                    waitingPart.Replicas = metaPartSuccessNew.Replicas;
+
+                                    if (waitingParts.Count == 0)
+                                    {
+                                        _waitingMessages.Remove(metaTopicNew.TopicName);
+                                        _log.Info("Topic '{0}' recovered", metaTopicNew.TopicName);
+                                    }
+
+                                    RebuildBrokerIndexes();
+                                }
+                            }
+
+                            // TODO: find unrecoverable errors and fail messages permanently
+
+                            RescanWaitingQueue();
+                        });
+
+
+                    }
+                    catch (Exception e)
+                    {
+                        _log.Debug("Recovery loop error: ", e.Message);
+                    }
+                    // TODO: progressive increase delay
+                    await Task.Delay(TimeSpan.FromSeconds(3));
+                }
+            }
+        }
+
+        private void RescanWaitingQueue()
+        {
+            // TODO: how to make sure this function is not called simulteounesly?
+            _scheduler.Schedule(async () => {
+                var recoveredParts = (from tkv in _waitingMessages
+                 from pkv in tkv.Value
+                 where pkv.Key.ErrorCode == ErrorCode.Draining
+                 select new { Topic = tkv.Key, Part = pkv.Key, pkv.Value.Pub, pkv.Value.Messages }).ToArray();
+
+                // resend
+                foreach(var recovered in recoveredParts) {
+                    var broker = _partitionBrokerMap[recovered.Part];
+                    var topicData = new TopicData {
+                        TopicName = recovered.Topic, 
+                        PartitionsData = new[]  {
+                            new PartitionData {
+                                Pub = recovered.Pub,
+                                Partition = recovered.Part.Id,
+                                OriginalMessages = recovered.Messages.ToArray(),
+                                Messages = recovered.Messages.Select(m => new MessageData {
+                                    Key = m.Key,
+                                    Value = m.Value
+                                }).ToArray()
+                            } 
+                        }
+                    };
+                    var response = await _protocol.ProduceRaw(new ProduceRequest {Broker = broker, RequiredAcks = recovered.Pub.Acks, Timeout = recovered.Pub.TimeoutMs, TopicData = new[] {topicData}}, CancellationToken.None);
+
+                    var errorCode = response.Topics.Single().Partitions.Single().ErrorCode;
+                    if (errorCode == ErrorCode.NoError)
+                    {
+                        var recovered1 = recovered;  // just make compiler happy
+                        _scheduler.Schedule(() => {
+                            // remove from waiting
+                            _waitingMessages[recovered1.Topic].Remove(recovered1.Part);
+                        });
+
+                        if (recovered.Pub.OnSuccess != null)
+                            recovered.Pub.OnSuccess(recovered.Messages.ToArray());
+
+                        _log.Info("Resent success. Messages: {0}, Topic: '{1}', Broker: {2}, Part: {3}", recovered1.Messages.Count, recovered1.Topic, broker, recovered.Part.Id);
+                    }
+                    else
+                    {
+                        // do nothing, messages will remain in the waiting queue
+                        _log.Error("Failed to resend messages from waiting queue. Error: {0}, broker: {1}, messages: {2}", errorCode, broker, recovered.Messages.Count);
+                    }
+                }
+            });
+        }
+
+        enum BrokerState
+        {
+            Disconnected,
+            Connecting,
+            Connected
+        }
+
+        class WaitQueueRecord {
+            public List<Message> Messages = new List<Message>();
+            public Publisher Pub;
+        }
+
+        #if DEBUG
+        internal BrokerMeta TestGetBrokerForPartition(string topic, int partition)
+        {
+            var partMeta = _topicPartitionMap[topic].Single(p => p.Id == partition);
+            var brokerMeta = _partitionBrokerMap[partMeta];
+            return brokerMeta;
+        }
+        #endif
+
+        public string[] GetAllTopics()
+        {
+            if(_metadata == null)
+                return new string[0];
+            return _scheduler.Ask(() => _metadata.Topics.Select(t => t.TopicName).ToArray()).Result;
+        }
+
+    }
+}